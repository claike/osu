--- conflicted
+++ resolved
@@ -21,16 +21,9 @@
         [TestCase("basic")]
         [TestCase("colinear-perfect-curve")]
         [TestCase("slider-ticks")]
-<<<<<<< HEAD
-        public void Test(string name)
-=======
         [TestCase("repeat-slider")]
         [TestCase("uneven-repeat-slider")]
-        public new void Test(string name)
->>>>>>> 9fab345d
-        {
-            base.Test(name);
-        }
+        public void Test(string name) => base.Test(name);
 
         protected override IEnumerable<ConvertValue> CreateConvertValue(HitObject hitObject)
         {

// Copyright (c) ppy Pty Ltd <contact@ppy.sh>. Licensed under the MIT Licence.
// See the LICENCE file in the repository root for full licence text.

using System;
using System.Collections.Generic;
using System.Globalization;
using System.IO;
using System.Linq;
using System.Text;
using osu.Game.Audio;
using osu.Game.Beatmaps.ControlPoints;
using osu.Game.Beatmaps.Legacy;
using osu.Game.Rulesets.Objects;
using osu.Game.Rulesets.Objects.Legacy;
using osu.Game.Rulesets.Objects.Types;
using osuTK;

namespace osu.Game.Beatmaps.Formats
{
    public class LegacyBeatmapEncoder
    {
        public const int LATEST_VERSION = 128;

        private readonly IBeatmap beatmap;

        public LegacyBeatmapEncoder(IBeatmap beatmap)
        {
            this.beatmap = beatmap;

            if (beatmap.BeatmapInfo.RulesetID < 0 || beatmap.BeatmapInfo.RulesetID > 3)
                throw new ArgumentException("Only beatmaps in the osu, taiko, catch, or mania rulesets can be encoded to the legacy beatmap format.", nameof(beatmap));
        }

        public void Encode(TextWriter writer)
        {
            writer.WriteLine($"osu file format v{LATEST_VERSION}");

            writer.WriteLine();
            handleGeneral(writer);

            writer.WriteLine();
            handleEditor(writer);

            writer.WriteLine();
            handleMetadata(writer);

            writer.WriteLine();
            handleDifficulty(writer);

            writer.WriteLine();
            handleEvents(writer);

            writer.WriteLine();
            handleControlPoints(writer);

            writer.WriteLine();
            handleHitObjects(writer);
        }

        private void handleGeneral(TextWriter writer)
        {
            writer.WriteLine("[General]");

            if (beatmap.Metadata.AudioFile != null) writer.WriteLine(FormattableString.Invariant($"AudioFilename: {Path.GetFileName(beatmap.Metadata.AudioFile)}"));
            writer.WriteLine(FormattableString.Invariant($"AudioLeadIn: {beatmap.BeatmapInfo.AudioLeadIn}"));
            writer.WriteLine(FormattableString.Invariant($"PreviewTime: {beatmap.Metadata.PreviewTime}"));
            // Todo: Not all countdown types are supported by lazer yet
            writer.WriteLine(FormattableString.Invariant($"Countdown: {(beatmap.BeatmapInfo.Countdown ? '1' : '0')}"));
            writer.WriteLine(FormattableString.Invariant($"SampleSet: {toLegacySampleBank(beatmap.ControlPointInfo.SamplePointAt(double.MinValue).SampleBank)}"));
            writer.WriteLine(FormattableString.Invariant($"StackLeniency: {beatmap.BeatmapInfo.StackLeniency}"));
            writer.WriteLine(FormattableString.Invariant($"Mode: {beatmap.BeatmapInfo.RulesetID}"));
            writer.WriteLine(FormattableString.Invariant($"LetterboxInBreaks: {(beatmap.BeatmapInfo.LetterboxInBreaks ? '1' : '0')}"));
            // if (beatmap.BeatmapInfo.UseSkinSprites)
            //     writer.WriteLine(@"UseSkinSprites: 1");
            // if (b.AlwaysShowPlayfield)
            //     writer.WriteLine(@"AlwaysShowPlayfield: 1");
            // if (b.OverlayPosition != OverlayPosition.NoChange)
            //     writer.WriteLine(@"OverlayPosition: " + b.OverlayPosition);
            // if (!string.IsNullOrEmpty(b.SkinPreference))
            //     writer.WriteLine(@"SkinPreference:" + b.SkinPreference);
            // if (b.EpilepsyWarning)
            //     writer.WriteLine(@"EpilepsyWarning: 1");
            // if (b.CountdownOffset > 0)
            //     writer.WriteLine(@"CountdownOffset: " + b.CountdownOffset.ToString());
            if (beatmap.BeatmapInfo.RulesetID == 3)
                writer.WriteLine(FormattableString.Invariant($"SpecialStyle: {(beatmap.BeatmapInfo.SpecialStyle ? '1' : '0')}"));
            writer.WriteLine(FormattableString.Invariant($"WidescreenStoryboard: {(beatmap.BeatmapInfo.WidescreenStoryboard ? '1' : '0')}"));
            // if (b.SamplesMatchPlaybackRate)
            //     writer.WriteLine(@"SamplesMatchPlaybackRate: 1");
        }

        private void handleEditor(TextWriter writer)
        {
            writer.WriteLine("[Editor]");

            if (beatmap.BeatmapInfo.Bookmarks.Length > 0)
                writer.WriteLine(FormattableString.Invariant($"Bookmarks: {string.Join(',', beatmap.BeatmapInfo.Bookmarks)}"));
            writer.WriteLine(FormattableString.Invariant($"DistanceSpacing: {beatmap.BeatmapInfo.DistanceSpacing}"));
            writer.WriteLine(FormattableString.Invariant($"BeatDivisor: {beatmap.BeatmapInfo.BeatDivisor}"));
            writer.WriteLine(FormattableString.Invariant($"GridSize: {beatmap.BeatmapInfo.GridSize}"));
            writer.WriteLine(FormattableString.Invariant($"TimelineZoom: {beatmap.BeatmapInfo.TimelineZoom}"));
        }

        private void handleMetadata(TextWriter writer)
        {
            writer.WriteLine("[Metadata]");

            writer.WriteLine(FormattableString.Invariant($"Title: {beatmap.Metadata.Title}"));
            if (beatmap.Metadata.TitleUnicode != null) writer.WriteLine(FormattableString.Invariant($"TitleUnicode: {beatmap.Metadata.TitleUnicode}"));
            writer.WriteLine(FormattableString.Invariant($"Artist: {beatmap.Metadata.Artist}"));
            if (beatmap.Metadata.ArtistUnicode != null) writer.WriteLine(FormattableString.Invariant($"ArtistUnicode: {beatmap.Metadata.ArtistUnicode}"));
            writer.WriteLine(FormattableString.Invariant($"Creator: {beatmap.Metadata.AuthorString}"));
            writer.WriteLine(FormattableString.Invariant($"Version: {beatmap.BeatmapInfo.Version}"));
            if (beatmap.Metadata.Source != null) writer.WriteLine(FormattableString.Invariant($"Source: {beatmap.Metadata.Source}"));
            if (beatmap.Metadata.Tags != null) writer.WriteLine(FormattableString.Invariant($"Tags: {beatmap.Metadata.Tags}"));
            if (beatmap.BeatmapInfo.OnlineBeatmapID != null) writer.WriteLine(FormattableString.Invariant($"BeatmapID: {beatmap.BeatmapInfo.OnlineBeatmapID}"));
            if (beatmap.BeatmapInfo.BeatmapSet?.OnlineBeatmapSetID != null) writer.WriteLine(FormattableString.Invariant($"BeatmapSetID: {beatmap.BeatmapInfo.BeatmapSet.OnlineBeatmapSetID}"));
        }

        private void handleDifficulty(TextWriter writer)
        {
            writer.WriteLine("[Difficulty]");

            writer.WriteLine(FormattableString.Invariant($"HPDrainRate: {beatmap.BeatmapInfo.BaseDifficulty.DrainRate}"));
            writer.WriteLine(FormattableString.Invariant($"CircleSize: {beatmap.BeatmapInfo.BaseDifficulty.CircleSize}"));
            writer.WriteLine(FormattableString.Invariant($"OverallDifficulty: {beatmap.BeatmapInfo.BaseDifficulty.OverallDifficulty}"));
            writer.WriteLine(FormattableString.Invariant($"ApproachRate: {beatmap.BeatmapInfo.BaseDifficulty.ApproachRate}"));

            // Taiko adjusts the slider multiplier (see: TaikoBeatmapConverter.LEGACY_VELOCITY_MULTIPLIER)
            writer.WriteLine(beatmap.BeatmapInfo.RulesetID == 1
                ? FormattableString.Invariant($"SliderMultiplier: {beatmap.BeatmapInfo.BaseDifficulty.SliderMultiplier / 1.4f}")
                : FormattableString.Invariant($"SliderMultiplier: {beatmap.BeatmapInfo.BaseDifficulty.SliderMultiplier}"));

            writer.WriteLine(FormattableString.Invariant($"SliderTickRate: {beatmap.BeatmapInfo.BaseDifficulty.SliderTickRate}"));
        }

        private void handleEvents(TextWriter writer)
        {
            writer.WriteLine("[Events]");

            if (!string.IsNullOrEmpty(beatmap.BeatmapInfo.Metadata.BackgroundFile))
                writer.WriteLine(FormattableString.Invariant($"{(int)LegacyEventType.Background},0,\"{beatmap.BeatmapInfo.Metadata.BackgroundFile}\",0,0"));

            foreach (var b in beatmap.Breaks)
                writer.WriteLine(FormattableString.Invariant($"{(int)LegacyEventType.Break},{b.StartTime},{b.EndTime}"));
        }

        private void handleControlPoints(TextWriter writer)
        {
            if (beatmap.ControlPointInfo.Groups.Count == 0)
                return;

            writer.WriteLine("[TimingPoints]");

            foreach (var group in beatmap.ControlPointInfo.Groups)
            {
                var groupTimingPoint = group.ControlPoints.OfType<TimingControlPoint>().FirstOrDefault();

                // If the group contains a timing control point, it needs to be output separately.
                if (groupTimingPoint != null)
                {
                    writer.Write(FormattableString.Invariant($"{groupTimingPoint.Time},"));
                    writer.Write(FormattableString.Invariant($"{groupTimingPoint.BeatLength},"));
                    outputControlPointEffectsAt(groupTimingPoint.Time, true);
                }

                // Output any remaining effects as secondary non-timing control point.
                var difficultyPoint = beatmap.ControlPointInfo.DifficultyPointAt(group.Time);
                writer.Write(FormattableString.Invariant($"{group.Time},"));
                writer.Write(FormattableString.Invariant($"{-100 / difficultyPoint.SpeedMultiplier},"));
                outputControlPointEffectsAt(group.Time, false);
            }

            void outputControlPointEffectsAt(double time, bool isTimingPoint)
            {
                var samplePoint = beatmap.ControlPointInfo.SamplePointAt(time);
                var effectPoint = beatmap.ControlPointInfo.EffectPointAt(time);

                // Apply the control point to a hit sample to uncover legacy properties (e.g. suffix)
                HitSampleInfo tempHitSample = samplePoint.ApplyTo(new ConvertHitObjectParser.LegacyHitSampleInfo());

                // Convert effect flags to the legacy format
                LegacyEffectFlags effectFlags = LegacyEffectFlags.None;
                if (effectPoint.KiaiMode)
                    effectFlags |= LegacyEffectFlags.Kiai;
                if (effectPoint.OmitFirstBarLine)
                    effectFlags |= LegacyEffectFlags.OmitFirstBarLine;

                writer.Write(FormattableString.Invariant($"{(int)beatmap.ControlPointInfo.TimingPointAt(time).TimeSignature},"));
                writer.Write(FormattableString.Invariant($"{(int)toLegacySampleBank(tempHitSample.Bank)},"));
                writer.Write(FormattableString.Invariant($"{toLegacyCustomSampleBank(tempHitSample)},"));
                writer.Write(FormattableString.Invariant($"{tempHitSample.Volume},"));
                writer.Write(FormattableString.Invariant($"{(isTimingPoint ? '1' : '0')},"));
                writer.Write(FormattableString.Invariant($"{(int)effectFlags}"));
                writer.WriteLine();
            }
        }

        private void handleHitObjects(TextWriter writer)
        {
            if (beatmap.HitObjects.Count == 0)
                return;

            writer.WriteLine("[HitObjects]");

            foreach (var h in beatmap.HitObjects)
                handleHitObject(writer, h);
        }

        private void handleHitObject(TextWriter writer, HitObject hitObject)
        {
            Vector2 position = new Vector2(256, 192);

            switch (beatmap.BeatmapInfo.RulesetID)
            {
                case 0:
                    position = ((IHasPosition)hitObject).Position;
                    break;

                case 2:
                    position.X = ((IHasXPosition)hitObject).X * 512;
                    break;

                case 3:
                    int totalColumns = (int)Math.Max(1, beatmap.BeatmapInfo.BaseDifficulty.CircleSize);
                    position.X = (int)Math.Ceiling(((IHasXPosition)hitObject).X * (512f / totalColumns));
                    break;
            }

            writer.Write(FormattableString.Invariant($"{position.X},"));
            writer.Write(FormattableString.Invariant($"{position.Y},"));
            writer.Write(FormattableString.Invariant($"{hitObject.StartTime},"));
            writer.Write(FormattableString.Invariant($"{(int)getObjectType(hitObject)},"));
            writer.Write(FormattableString.Invariant($"{(int)toLegacyHitSoundType(hitObject.Samples)},"));

<<<<<<< HEAD
            if (hitObject is IHasPathWithRepeats curveData)
            {
                addPathData(writer, curveData, position);
=======
            if (hitObject is IHasPath path)
            {
                addPathData(writer, path, position);
>>>>>>> 81b88982
                writer.Write(getSampleBank(hitObject.Samples, zeroBanks: true));
            }
            else
            {
                if (hitObject is IHasDuration)
                    addEndTimeData(writer, hitObject);

                writer.Write(getSampleBank(hitObject.Samples));
            }

            writer.WriteLine();
        }

        private LegacyHitObjectType getObjectType(HitObject hitObject)
        {
            LegacyHitObjectType type = 0;

            if (hitObject is IHasCombo combo)
            {
                type = (LegacyHitObjectType)(combo.ComboOffset << 4);

                if (combo.NewCombo)
                    type |= LegacyHitObjectType.NewCombo;
            }

            switch (hitObject)
            {
                case IHasPath _:
                    type |= LegacyHitObjectType.Slider;
                    break;

                case IHasDuration _:
                    if (beatmap.BeatmapInfo.RulesetID == 3)
                        type |= LegacyHitObjectType.Hold;
                    else
                        type |= LegacyHitObjectType.Spinner;
                    break;

                default:
                    type |= LegacyHitObjectType.Circle;
                    break;
            }

            return type;
        }

        private void addPathData(TextWriter writer, IHasPath pathData, Vector2 position)
        {
            PathType? lastType = null;

            for (int i = 0; i < pathData.Path.ControlPoints.Count; i++)
            {
                PathControlPoint point = pathData.Path.ControlPoints[i];

                if (point.Type.Value != null)
                {
                    if (point.Type.Value != lastType)
                    {
                        switch (point.Type.Value)
                        {
                            case PathType.Bezier:
                                writer.Write("B|");
                                break;

                            case PathType.Catmull:
                                writer.Write("C|");
                                break;

                            case PathType.PerfectCurve:
                                writer.Write("P|");
                                break;

                            case PathType.Linear:
                                writer.Write("L|");
                                break;
                        }

                        lastType = point.Type.Value;
                    }
                    else
                    {
                        // New segment with the same type - duplicate the control point
                        writer.Write(FormattableString.Invariant($"{position.X + point.Position.Value.X}:{position.Y + point.Position.Value.Y}|"));
                    }
                }

                if (i != 0)
                {
                    writer.Write(FormattableString.Invariant($"{position.X + point.Position.Value.X}:{position.Y + point.Position.Value.Y}"));
                    writer.Write(i != pathData.Path.ControlPoints.Count - 1 ? "|" : ",");
                }
            }

            var curveData = pathData as IHasPathWithRepeats;

            writer.Write(FormattableString.Invariant($"{(curveData?.RepeatCount ?? 0) + 1},"));
            writer.Write(FormattableString.Invariant($"{pathData.Path.Distance},"));

            if (curveData != null)
            {
                for (int i = 0; i < curveData.NodeSamples.Count; i++)
                {
                    writer.Write(FormattableString.Invariant($"{(int)toLegacyHitSoundType(curveData.NodeSamples[i])}"));
                    writer.Write(i != curveData.NodeSamples.Count - 1 ? "|" : ",");
                }

                for (int i = 0; i < curveData.NodeSamples.Count; i++)
                {
                    writer.Write(getSampleBank(curveData.NodeSamples[i], true));
                    writer.Write(i != curveData.NodeSamples.Count - 1 ? "|" : ",");
                }
            }
        }

        private void addEndTimeData(TextWriter writer, HitObject hitObject)
        {
            var endTimeData = (IHasDuration)hitObject;
            var type = getObjectType(hitObject);

            char suffix = ',';

            // Holds write the end time as if it's part of sample data.
            if (type == LegacyHitObjectType.Hold)
                suffix = ':';

            writer.Write(FormattableString.Invariant($"{endTimeData.EndTime}{suffix}"));
        }

        private string getSampleBank(IList<HitSampleInfo> samples, bool banksOnly = false, bool zeroBanks = false)
        {
            LegacySampleBank normalBank = toLegacySampleBank(samples.SingleOrDefault(s => s.Name == HitSampleInfo.HIT_NORMAL)?.Bank);
            LegacySampleBank addBank = toLegacySampleBank(samples.FirstOrDefault(s => !string.IsNullOrEmpty(s.Name) && s.Name != HitSampleInfo.HIT_NORMAL)?.Bank);

            StringBuilder sb = new StringBuilder();

            sb.Append(FormattableString.Invariant($"{(zeroBanks ? 0 : (int)normalBank)}:"));
            sb.Append(FormattableString.Invariant($"{(zeroBanks ? 0 : (int)addBank)}"));

            if (!banksOnly)
            {
                string customSampleBank = toLegacyCustomSampleBank(samples.FirstOrDefault(s => !string.IsNullOrEmpty(s.Name)));
                string sampleFilename = samples.FirstOrDefault(s => string.IsNullOrEmpty(s.Name))?.LookupNames.First() ?? string.Empty;
                int volume = samples.FirstOrDefault()?.Volume ?? 100;

                sb.Append(":");
                sb.Append(FormattableString.Invariant($"{customSampleBank}:"));
                sb.Append(FormattableString.Invariant($"{volume}:"));
                sb.Append(FormattableString.Invariant($"{sampleFilename}"));
            }

            return sb.ToString();
        }

        private LegacyHitSoundType toLegacyHitSoundType(IList<HitSampleInfo> samples)
        {
            LegacyHitSoundType type = LegacyHitSoundType.None;

            foreach (var sample in samples)
            {
                switch (sample.Name)
                {
                    case HitSampleInfo.HIT_WHISTLE:
                        type |= LegacyHitSoundType.Whistle;
                        break;

                    case HitSampleInfo.HIT_FINISH:
                        type |= LegacyHitSoundType.Finish;
                        break;

                    case HitSampleInfo.HIT_CLAP:
                        type |= LegacyHitSoundType.Clap;
                        break;
                }
            }

            return type;
        }

        private LegacySampleBank toLegacySampleBank(string sampleBank)
        {
            switch (sampleBank?.ToLowerInvariant())
            {
                case "normal":
                    return LegacySampleBank.Normal;

                case "soft":
                    return LegacySampleBank.Soft;

                case "drum":
                    return LegacySampleBank.Drum;

                default:
                    return LegacySampleBank.None;
            }
        }

        private string toLegacyCustomSampleBank(HitSampleInfo hitSampleInfo)
        {
            if (hitSampleInfo == null)
                return "0";

            if (hitSampleInfo is ConvertHitObjectParser.LegacyHitSampleInfo legacy)
                return legacy.CustomSampleBank.ToString(CultureInfo.InvariantCulture);

            return "0";
        }
    }
}<|MERGE_RESOLUTION|>--- conflicted
+++ resolved
@@ -233,15 +233,9 @@
             writer.Write(FormattableString.Invariant($"{(int)getObjectType(hitObject)},"));
             writer.Write(FormattableString.Invariant($"{(int)toLegacyHitSoundType(hitObject.Samples)},"));
 
-<<<<<<< HEAD
-            if (hitObject is IHasPathWithRepeats curveData)
-            {
-                addPathData(writer, curveData, position);
-=======
             if (hitObject is IHasPath path)
             {
                 addPathData(writer, path, position);
->>>>>>> 81b88982
                 writer.Write(getSampleBank(hitObject.Samples, zeroBanks: true));
             }
             else

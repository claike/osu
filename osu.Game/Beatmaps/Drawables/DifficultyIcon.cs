﻿// Copyright (c) ppy Pty Ltd <contact@ppy.sh>. Licensed under the MIT Licence.
// See the LICENCE file in the repository root for full licence text.

using System;
using osu.Framework.Allocation;
using osu.Framework.Extensions.Color4Extensions;
using osu.Framework.Graphics;
using osu.Framework.Graphics.Containers;
using osu.Framework.Graphics.Cursor;
using osu.Framework.Graphics.Effects;
using osu.Framework.Graphics.Shapes;
using osu.Framework.Graphics.Sprites;
using osu.Game.Graphics;
using osu.Game.Graphics.Containers;
using osu.Game.Graphics.Sprites;
using osu.Game.Rulesets;
using osuTK;
using osuTK.Graphics;

namespace osu.Game.Beatmaps.Drawables
{
<<<<<<< HEAD
    public class DifficultyIcon : DifficultyColouredContainer, IHasCustomTooltip
=======
    public class DifficultyIcon : Container
>>>>>>> 4fa9abee
    {
        private readonly BeatmapInfo beatmap;
        private readonly RulesetInfo ruleset;

<<<<<<< HEAD
        public DifficultyIcon(BeatmapInfo beatmap, RulesetInfo ruleset = null, bool shouldShowTooltip = true)
            : base(beatmap)
=======
        public DifficultyIcon(BeatmapInfo beatmap, RulesetInfo ruleset = null)
>>>>>>> 4fa9abee
        {
            if (beatmap == null)
                throw new ArgumentNullException(nameof(beatmap));

            this.beatmap = beatmap;

            this.ruleset = ruleset ?? beatmap.Ruleset;
            TooltipText = shouldShowTooltip ? $"{beatmap.Version}${beatmap.StarDifficulty:0.##}" : String.Empty;

            Size = new Vector2(20);
        }

        public string TooltipText { get; set; }

        public ITooltip GetCustomTooltip() => new DifficultyIconTooltip(AccentColour);

        [BackgroundDependencyLoader]
        private void load(OsuColour colours)
        {
            Children = new Drawable[]
            {
                new CircularContainer
                {
                    RelativeSizeAxes = Axes.Both,
                    Scale = new Vector2(0.84f),
                    Anchor = Anchor.Centre,
                    Origin = Anchor.Centre,
                    Masking = true,
                    EdgeEffect = new EdgeEffectParameters
                    {
                        Colour = Color4.Black.Opacity(0.08f),
                        Type = EdgeEffectType.Shadow,
                        Radius = 5,
                    },
                    Child = new Box
                    {
                        RelativeSizeAxes = Axes.Both,
                        Colour = colours.ForDifficultyRating(beatmap.DifficultyRating),
                    },
                },
                new ConstrainedIconContainer
                {
                    Anchor = Anchor.Centre,
                    Origin = Anchor.Centre,
                    RelativeSizeAxes = Axes.Both,
                    // the null coalesce here is only present to make unit tests work (ruleset dlls aren't copied correctly for testing at the moment)
                    Icon = ruleset?.CreateInstance().CreateIcon() ?? new SpriteIcon { Icon = FontAwesome.Regular.QuestionCircle }
                }
            };
        }

        private class DifficultyIconTooltip : VisibilityContainer, ITooltip
        {
            private readonly OsuSpriteText difficultyName, starRating;
            private readonly Box background;

            public string TooltipText { get; set; }

            public DifficultyIconTooltip(Color4 difficultyColour)
            {
                AutoSizeAxes = Axes.Both;
                Masking = true;
                CornerRadius = 5;

                Children = new Drawable[]
                {
                    background = new Box
                    {
                        RelativeSizeAxes = Axes.Both
                    },
                    new FillFlowContainer
                    {
                        AutoSizeAxes = Axes.Both,
                        Direction = FillDirection.Vertical,
                        Padding = new MarginPadding(10),
                        Children = new Drawable[]
                        {
                            difficultyName = new OsuSpriteText
                            {
                                Anchor = Anchor.Centre,
                                Origin = Anchor.Centre,
                                Font = OsuFont.GetFont(size: 16, weight: FontWeight.Bold),
                            },
                            new FillFlowContainer
                            {
                                AutoSizeAxes = Axes.Both,
                                Anchor = Anchor.Centre,
                                Origin = Anchor.Centre,
                                Direction = FillDirection.Horizontal,
                                Colour = difficultyColour,
                                Children = new Drawable[]
                                {
                                    starRating = new OsuSpriteText
                                    {
                                        Anchor = Anchor.Centre,
                                        Origin = Anchor.Centre,
                                        Font = OsuFont.GetFont(size: 16, weight: FontWeight.Regular),
                                    },
                                    new SpriteIcon
                                    {
                                        Anchor = Anchor.Centre,
                                        Origin = Anchor.Centre,
                                        Margin = new MarginPadding { Left = 4 },
                                        Icon = FontAwesome.Solid.Star,
                                        Size = new Vector2(12),
                                    },
                                }
                            }
                        }
                    }
                };
            }

            [BackgroundDependencyLoader]
            private void load(OsuColour colours)
            {
                background.Colour = colours.GreyCarmineDark;
            }

            public void Refresh()
            {
                var info = TooltipText.Split('$');
                difficultyName.Text = info[0];
                starRating.Text = info[1];
            }

            public void Move(Vector2 pos) => Position = pos;

            protected override void PopIn() => this.FadeIn(200, Easing.OutQuint);

            protected override void PopOut() => this.FadeOut(200, Easing.OutQuint);
        }
    }
}<|MERGE_RESOLUTION|>--- conflicted
+++ resolved
@@ -19,21 +19,12 @@
 
 namespace osu.Game.Beatmaps.Drawables
 {
-<<<<<<< HEAD
-    public class DifficultyIcon : DifficultyColouredContainer, IHasCustomTooltip
-=======
-    public class DifficultyIcon : Container
->>>>>>> 4fa9abee
+    public class DifficultyIcon : Container, IHasCustomTooltip
     {
         private readonly BeatmapInfo beatmap;
         private readonly RulesetInfo ruleset;
 
-<<<<<<< HEAD
         public DifficultyIcon(BeatmapInfo beatmap, RulesetInfo ruleset = null, bool shouldShowTooltip = true)
-            : base(beatmap)
-=======
-        public DifficultyIcon(BeatmapInfo beatmap, RulesetInfo ruleset = null)
->>>>>>> 4fa9abee
         {
             if (beatmap == null)
                 throw new ArgumentNullException(nameof(beatmap));

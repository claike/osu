<<<<<<< HEAD
﻿// Copyright (c) 2007-2018 ppy Pty Ltd <contact@ppy.sh>.
// Licensed under the MIT Licence - https://raw.githubusercontent.com/ppy/osu/master/LICENCE

using osu.Framework.Allocation;
using osu.Framework.Graphics;
using osu.Framework.Graphics.Containers;
using osu.Game.Beatmaps;
using osu.Game.Rulesets.Judgements;
using osu.Game.Rulesets.Mods;
using osu.Game.Rulesets.Objects;
using osu.Game.Rulesets.Objects.Drawables;
using System;
using System.Collections.Generic;
using System.Diagnostics;
using System.Linq;
using osu.Framework.Configuration;
using osu.Framework.Graphics.Cursor;
using osu.Framework.Input;
using osu.Game.Configuration;
using osu.Game.Input.Handlers;
using osu.Game.Overlays;
using osu.Game.Rulesets.Configuration;
using osu.Game.Rulesets.Replays;
using osu.Game.Rulesets.Scoring;
using OpenTK;

namespace osu.Game.Rulesets.UI
{
    /// <summary>
    /// Base RulesetContainer. Doesn't hold objects.
    /// <para>
    /// Should not be derived - derive <see cref="RulesetContainer{TObject}"/> instead.
    /// </para>
    /// </summary>
    public abstract class RulesetContainer : Container
    {
        /// <summary>
        /// The selected variant.
        /// </summary>
        public virtual int Variant => 0;

        /// <summary>
        /// The input manager for this RulesetContainer.
        /// </summary>
        internal IHasReplayHandler ReplayInputManager => KeyBindingInputManager as IHasReplayHandler;

        /// <summary>
        /// The key conversion input manager for this RulesetContainer.
        /// </summary>
        public PassThroughInputManager KeyBindingInputManager;

        /// <summary>
        /// Whether a replay is currently loaded.
        /// </summary>
        public readonly BindableBool HasReplayLoaded = new BindableBool();

        public abstract IEnumerable<HitObject> Objects { get; }

        private readonly Lazy<Playfield> playfield;
        /// <summary>
        /// The playfield.
        /// </summary>
        public Playfield Playfield => playfield.Value;

        /// <summary>
        /// The cursor provided by this <see cref="RulesetContainer"/>. May be null if no cursor is provided.
        /// </summary>
        public readonly CursorContainer Cursor;

        protected readonly Ruleset Ruleset;

        private IRulesetConfigManager rulesetConfig;
        private OnScreenDisplay onScreenDisplay;

        private DependencyContainer dependencies;

        protected override IReadOnlyDependencyContainer CreateLocalDependencies(IReadOnlyDependencyContainer parent)
            => dependencies = new DependencyContainer(base.CreateLocalDependencies(parent));

        /// <summary>
        /// A visual representation of a <see cref="Rulesets.Ruleset"/>.
        /// </summary>
        /// <param name="ruleset">The ruleset being repesented.</param>
        protected RulesetContainer(Ruleset ruleset)
        {
            Ruleset = ruleset;
            playfield = new Lazy<Playfield>(CreatePlayfield);

            Cursor = CreateCursor();
        }

        [BackgroundDependencyLoader(true)]
        private void load(OnScreenDisplay onScreenDisplay, SettingsStore settings)
        {
            this.onScreenDisplay = onScreenDisplay;

            rulesetConfig = CreateConfig(Ruleset, settings);

            if (rulesetConfig != null)
            {
                dependencies.Cache(rulesetConfig);
                onScreenDisplay?.BeginTracking(this, rulesetConfig);
            }
        }

        public abstract ScoreProcessor CreateScoreProcessor();

        /// <summary>
        /// Creates a key conversion input manager. An exception will be thrown if a valid <see cref="RulesetInputManager{T}"/> is not returned.
        /// </summary>
        /// <returns>The input manager.</returns>
        public abstract PassThroughInputManager CreateInputManager();

        protected virtual ReplayInputHandler CreateReplayInputHandler(Replay replay) => null;

        public Replay Replay { get; private set; }

        /// <summary>
        /// Sets a replay to be used, overriding local input.
        /// </summary>
        /// <param name="replay">The replay, null for local input.</param>
        public virtual void SetReplay(Replay replay)
        {
            if (ReplayInputManager == null)
                throw new InvalidOperationException($"A {nameof(KeyBindingInputManager)} which supports replay loading is not available");

            Replay = replay;
            ReplayInputManager.ReplayInputHandler = replay != null ? CreateReplayInputHandler(replay) : null;

            HasReplayLoaded.Value = ReplayInputManager.ReplayInputHandler != null;
        }


        /// <summary>
        /// Creates the cursor. May be null if the <see cref="RulesetContainer"/> doesn't provide a custom cursor.
        /// </summary>
        protected virtual CursorContainer CreateCursor() => null;

        protected virtual IRulesetConfigManager CreateConfig(Ruleset ruleset, SettingsStore settings) => null;

        /// <summary>
        /// Creates a Playfield.
        /// </summary>
        /// <returns>The Playfield.</returns>
        protected abstract Playfield CreatePlayfield();

        protected override void Dispose(bool isDisposing)
        {
            base.Dispose(isDisposing);

            if (rulesetConfig != null)
            {
                onScreenDisplay?.StopTracking(this, rulesetConfig);
                rulesetConfig = null;
            }
        }
    }

    /// <summary>
    /// RulesetContainer that applies conversion to Beatmaps. Does not contain a Playfield
    /// and does not load drawable hit objects.
    /// <para>
    /// Should not be derived - derive <see cref="RulesetContainer{TObject}"/> instead.
    /// </para>
    /// </summary>
    /// <typeparam name="TObject">The type of HitObject contained by this RulesetContainer.</typeparam>
    public abstract class RulesetContainer<TObject> : RulesetContainer
        where TObject : HitObject
    {
        public event Action<Judgement> OnJudgement;
        public event Action<Judgement> OnJudgementRemoved;

        /// <summary>
        /// The Beatmap
        /// </summary>
        public Beatmap<TObject> Beatmap;

        /// <summary>
        /// All the converted hit objects contained by this hit renderer.
        /// </summary>
        public override IEnumerable<HitObject> Objects => Beatmap.HitObjects;

        /// <summary>
        /// The mods which are to be applied.
        /// </summary>
        protected IEnumerable<Mod> Mods;

        /// <summary>
        /// The <see cref="WorkingBeatmap"/> this <see cref="RulesetContainer{TObject}"/> was created with.
        /// </summary>
        protected readonly WorkingBeatmap WorkingBeatmap;

        /// <summary>
        /// Whether the specified beatmap is assumed to be specific to the current ruleset.
        /// </summary>
        public readonly bool IsForCurrentRuleset;

        public override ScoreProcessor CreateScoreProcessor() => new ScoreProcessor<TObject>(this);

        protected override Container<Drawable> Content => content;
        private Container content;
        private IEnumerable<Mod> mods;

        [BackgroundDependencyLoader]
        private void load(OsuConfigManager osuConfig)
        {
            // Apply mods
            applyMods(Mods, osuConfig);

            KeyBindingInputManager.Add(content = new Container
            {
                RelativeSizeAxes = Axes.Both,
            });

            AddInternal(KeyBindingInputManager);
            KeyBindingInputManager.Add(Playfield);

            if (Cursor != null)
                KeyBindingInputManager.Add(Cursor);

            loadObjects();
        }

        /// <summary>
        /// Whether to assume the beatmap passed into this <see cref="RulesetContainer{TObject}"/> is for the current ruleset.
        /// Creates a hit renderer for a beatmap.
        /// </summary>
        /// <param name="ruleset">The ruleset being repesented.</param>
        /// <param name="workingBeatmap">The beatmap to create the hit renderer for.</param>
        /// <param name="isForCurrentRuleset">Whether to assume the beatmap is for the current ruleset.</param>
        protected RulesetContainer(Ruleset ruleset, WorkingBeatmap workingBeatmap, bool isForCurrentRuleset)
            : base(ruleset)
        {
            Debug.Assert(workingBeatmap != null, "RulesetContainer initialized with a null beatmap.");

            WorkingBeatmap = workingBeatmap;
            IsForCurrentRuleset = isForCurrentRuleset;
            Mods = workingBeatmap.Mods.Value;

            RelativeSizeAxes = Axes.Both;

            BeatmapConverter<TObject> converter = CreateBeatmapConverter();
            BeatmapProcessor<TObject> processor = CreateBeatmapProcessor();

            // Check if the beatmap can be converted
            if (!converter.CanConvert(workingBeatmap.Beatmap))
                throw new BeatmapInvalidForRulesetException($"{nameof(Beatmap)} can not be converted for the current ruleset (converter: {converter}).");

            // Apply conversion adjustments before converting
            foreach (var mod in Mods.OfType<IApplicableToBeatmapConverter<TObject>>())
                mod.ApplyToBeatmapConverter(converter);

            // Convert the beatmap
            Beatmap = converter.Convert(workingBeatmap.Beatmap);

            // Apply difficulty adjustments from mods before using Difficulty.
            foreach (var mod in Mods.OfType<IApplicableToDifficulty>())
                mod.ApplyToDifficulty(Beatmap.BeatmapInfo.BaseDifficulty);

            // Post-process the beatmap
            processor.PostProcess(Beatmap);

            // Apply defaults
            foreach (var h in Beatmap.HitObjects)
                h.ApplyDefaults(Beatmap.ControlPointInfo, Beatmap.BeatmapInfo.BaseDifficulty);

            KeyBindingInputManager = CreateInputManager();
            KeyBindingInputManager.RelativeSizeAxes = Axes.Both;

            // Add mods, should always be the last thing applied to give full control to mods
            // Mods are now added in the load() method because we need the OsuConfigManager
            // for the IReadFromConfig implementations. This method is still executed after the constructor,
            // so the mods are still added in last
        }



        /// <summary>
        /// Applies the active mods to this RulesetContainer.
        /// </summary>
        /// <param name="mods"></param>
        private void applyMods(IEnumerable<Mod> mods, OsuConfigManager config)
        {
            if (mods == null)
                return;

            foreach (var mod in mods.OfType<IReadFromConfig>())
                mod.ReadFromConfig(config);

            foreach (var mod in mods.OfType<IApplicableToHitObject<TObject>>())
                foreach (var obj in Beatmap.HitObjects)
                    mod.ApplyToHitObject(obj);

            foreach (var mod in mods.OfType<IApplicableToRulesetContainer<TObject>>())
                mod.ApplyToRulesetContainer(this);
        }

        public override void SetReplay(Replay replay)
        {
            base.SetReplay(replay);

            if (ReplayInputManager?.ReplayInputHandler != null)
                ReplayInputManager.ReplayInputHandler.ToScreenSpace = input => Playfield.ScaledContent.ToScreenSpace(input);
        }

        /// <summary>
        /// Creates and adds drawable representations of hit objects to the play field.
        /// </summary>
        private void loadObjects()
        {
            foreach (TObject h in Beatmap.HitObjects)
            {
                var drawableObject = GetVisualRepresentation(h);

                if (drawableObject == null)
                    continue;

                drawableObject.OnJudgement += (d, j) => OnJudgement?.Invoke(j);
                drawableObject.OnJudgementRemoved += (d, j) => OnJudgementRemoved?.Invoke(j);

                Playfield.Add(drawableObject);
            }

            Playfield.PostProcess();

            foreach (var mod in Mods.OfType<IApplicableToDrawableHitObjects>())
                mod.ApplyToDrawableHitObjects(Playfield.HitObjects.Objects);
        }

        protected override void Update()
        {
            base.Update();

            Playfield.Size = GetAspectAdjustedSize() * PlayfieldArea;
        }

        /// <summary>
        /// Creates a processor to perform post-processing operations
        /// on HitObjects in converted Beatmaps.
        /// </summary>
        /// <returns>The Beatmap processor.</returns>
        protected virtual BeatmapProcessor<TObject> CreateBeatmapProcessor() => new BeatmapProcessor<TObject>();

        /// <summary>
        /// Computes the size of the <see cref="Playfield"/> in relative coordinate space after aspect adjustments.
        /// </summary>
        /// <returns>The aspect-adjusted size.</returns>
        protected virtual Vector2 GetAspectAdjustedSize() => Vector2.One;

        /// <summary>
        /// The area of this <see cref="RulesetContainer"/> that is available for the <see cref="Playfield"/> to use.
        /// Must be specified in relative coordinate space to this <see cref="RulesetContainer"/>.
        /// This affects the final size of the <see cref="Playfield"/> but does not affect the <see cref="Playfield"/>'s scale.
        /// </summary>
        protected virtual Vector2 PlayfieldArea => new Vector2(0.75f); // A sane default

        /// <summary>
        /// Creates a converter to convert Beatmap to a specific mode.
        /// </summary>
        /// <returns>The Beatmap converter.</returns>
        protected abstract BeatmapConverter<TObject> CreateBeatmapConverter();

        /// <summary>
        /// Creates a DrawableHitObject from a HitObject.
        /// </summary>
        /// <param name="h">The HitObject to make drawable.</param>
        /// <returns>The DrawableHitObject.</returns>
        protected abstract DrawableHitObject<TObject> GetVisualRepresentation(TObject h);
    }

    /// <summary>
    /// A derivable RulesetContainer that manages the Playfield and HitObjects.
    /// </summary>
    /// <typeparam name="TPlayfield">The type of Playfield contained by this RulesetContainer.</typeparam>
    /// <typeparam name="TObject">The type of HitObject contained by this RulesetContainer.</typeparam>
    public abstract class RulesetContainer<TPlayfield, TObject> : RulesetContainer<TObject>
        where TObject : HitObject
        where TPlayfield : Playfield
    {
        /// <summary>
        /// The playfield.
        /// </summary>
        protected new TPlayfield Playfield => (TPlayfield)base.Playfield;

        /// <summary>
        /// Creates a hit renderer for a beatmap.
        /// </summary>
        /// <param name="ruleset">The ruleset being repesented.</param>
        /// <param name="beatmap">The beatmap to create the hit renderer for.</param>
        /// <param name="isForCurrentRuleset">Whether to assume the beatmap is for the current ruleset.</param>
        protected RulesetContainer(Ruleset ruleset, WorkingBeatmap beatmap, bool isForCurrentRuleset)
            : base(ruleset, beatmap, isForCurrentRuleset)
        {
        }
    }

    public class BeatmapInvalidForRulesetException : ArgumentException
    {
        public BeatmapInvalidForRulesetException(string text)
            : base(text)
        {
        }
    }
}
=======
﻿// Copyright (c) 2007-2018 ppy Pty Ltd <contact@ppy.sh>.
// Licensed under the MIT Licence - https://raw.githubusercontent.com/ppy/osu/master/LICENCE

using osu.Framework.Allocation;
using osu.Framework.Graphics;
using osu.Framework.Graphics.Containers;
using osu.Game.Beatmaps;
using osu.Game.Rulesets.Judgements;
using osu.Game.Rulesets.Mods;
using osu.Game.Rulesets.Objects;
using osu.Game.Rulesets.Objects.Drawables;
using System;
using System.Collections.Generic;
using System.Diagnostics;
using System.Linq;
using osu.Framework.Configuration;
using osu.Framework.Graphics.Cursor;
using osu.Framework.Input;
using osu.Game.Configuration;
using osu.Game.Input.Handlers;
using osu.Game.Overlays;
using osu.Game.Rulesets.Configuration;
using osu.Game.Rulesets.Replays;
using osu.Game.Rulesets.Scoring;
using OpenTK;

namespace osu.Game.Rulesets.UI
{
    /// <summary>
    /// Base RulesetContainer. Doesn't hold objects.
    /// <para>
    /// Should not be derived - derive <see cref="RulesetContainer{TObject}"/> instead.
    /// </para>
    /// </summary>
    public abstract class RulesetContainer : Container
    {
        /// <summary>
        /// The selected variant.
        /// </summary>
        public virtual int Variant => 0;

        /// <summary>
        /// The input manager for this RulesetContainer.
        /// </summary>
        internal IHasReplayHandler ReplayInputManager => KeyBindingInputManager as IHasReplayHandler;

        /// <summary>
        /// The key conversion input manager for this RulesetContainer.
        /// </summary>
        public PassThroughInputManager KeyBindingInputManager;

        /// <summary>
        /// Whether a replay is currently loaded.
        /// </summary>
        public readonly BindableBool HasReplayLoaded = new BindableBool();

        public abstract IEnumerable<HitObject> Objects { get; }

        private readonly Lazy<Playfield> playfield;
        /// <summary>
        /// The playfield.
        /// </summary>
        public Playfield Playfield => playfield.Value;

        /// <summary>
        /// The cursor provided by this <see cref="RulesetContainer"/>. May be null if no cursor is provided.
        /// </summary>
        public readonly CursorContainer Cursor;

        protected readonly Ruleset Ruleset;

        private IRulesetConfigManager rulesetConfig;
        private OnScreenDisplay onScreenDisplay;

        private DependencyContainer dependencies;

        protected override IReadOnlyDependencyContainer CreateLocalDependencies(IReadOnlyDependencyContainer parent)
            => dependencies = new DependencyContainer(base.CreateLocalDependencies(parent));

        /// <summary>
        /// A visual representation of a <see cref="Rulesets.Ruleset"/>.
        /// </summary>
        /// <param name="ruleset">The ruleset being repesented.</param>
        protected RulesetContainer(Ruleset ruleset)
        {
            Ruleset = ruleset;
            playfield = new Lazy<Playfield>(CreatePlayfield);

            Cursor = CreateCursor();
        }

        [BackgroundDependencyLoader(true)]
        private void load(OnScreenDisplay onScreenDisplay, SettingsStore settings)
        {
            this.onScreenDisplay = onScreenDisplay;

            rulesetConfig = CreateConfig(Ruleset, settings);

            if (rulesetConfig != null)
            {
                dependencies.Cache(rulesetConfig);
                onScreenDisplay?.BeginTracking(this, rulesetConfig);
            }
        }

        public abstract ScoreProcessor CreateScoreProcessor();

        /// <summary>
        /// Creates a key conversion input manager. An exception will be thrown if a valid <see cref="RulesetInputManager{T}"/> is not returned.
        /// </summary>
        /// <returns>The input manager.</returns>
        public abstract PassThroughInputManager CreateInputManager();

        protected virtual ReplayInputHandler CreateReplayInputHandler(Replay replay) => null;

        public Replay Replay { get; private set; }

        /// <summary>
        /// Sets a replay to be used, overriding local input.
        /// </summary>
        /// <param name="replay">The replay, null for local input.</param>
        public virtual void SetReplay(Replay replay)
        {
            if (ReplayInputManager == null)
                throw new InvalidOperationException($"A {nameof(KeyBindingInputManager)} which supports replay loading is not available");

            Replay = replay;
            ReplayInputManager.ReplayInputHandler = replay != null ? CreateReplayInputHandler(replay) : null;

            HasReplayLoaded.Value = ReplayInputManager.ReplayInputHandler != null;
        }


        /// <summary>
        /// Creates the cursor. May be null if the <see cref="RulesetContainer"/> doesn't provide a custom cursor.
        /// </summary>
        protected virtual CursorContainer CreateCursor() => null;

        protected virtual IRulesetConfigManager CreateConfig(Ruleset ruleset, SettingsStore settings) => null;

        /// <summary>
        /// Creates a Playfield.
        /// </summary>
        /// <returns>The Playfield.</returns>
        protected abstract Playfield CreatePlayfield();

        protected override void Dispose(bool isDisposing)
        {
            base.Dispose(isDisposing);

            if (rulesetConfig != null)
            {
                onScreenDisplay?.StopTracking(this, rulesetConfig);
                rulesetConfig = null;
            }
        }
    }

    /// <summary>
    /// RulesetContainer that applies conversion to Beatmaps. Does not contain a Playfield
    /// and does not load drawable hit objects.
    /// <para>
    /// Should not be derived - derive <see cref="RulesetContainer{TObject}"/> instead.
    /// </para>
    /// </summary>
    /// <typeparam name="TObject">The type of HitObject contained by this RulesetContainer.</typeparam>
    public abstract class RulesetContainer<TObject> : RulesetContainer
        where TObject : HitObject
    {
        public event Action<Judgement> OnJudgement;
        public event Action<Judgement> OnJudgementRemoved;

        /// <summary>
        /// The Beatmap
        /// </summary>
        public Beatmap<TObject> Beatmap;

        /// <summary>
        /// All the converted hit objects contained by this hit renderer.
        /// </summary>
        public override IEnumerable<HitObject> Objects => Beatmap.HitObjects;

        /// <summary>
        /// The mods which are to be applied.
        /// </summary>
        protected IEnumerable<Mod> Mods;

        /// <summary>
        /// The <see cref="WorkingBeatmap"/> this <see cref="RulesetContainer{TObject}"/> was created with.
        /// </summary>
        protected readonly WorkingBeatmap WorkingBeatmap;

        /// <summary>
        /// Whether the specified beatmap is assumed to be specific to the current ruleset.
        /// </summary>
        public readonly bool IsForCurrentRuleset;

        public override ScoreProcessor CreateScoreProcessor() => new ScoreProcessor<TObject>(this);

        protected override Container<Drawable> Content => content;
        private Container content;

        /// <summary>
        /// Whether to assume the beatmap passed into this <see cref="RulesetContainer{TObject}"/> is for the current ruleset.
        /// Creates a hit renderer for a beatmap.
        /// </summary>
        /// <param name="ruleset">The ruleset being repesented.</param>
        /// <param name="workingBeatmap">The beatmap to create the hit renderer for.</param>
        /// <param name="isForCurrentRuleset">Whether to assume the beatmap is for the current ruleset.</param>
        protected RulesetContainer(Ruleset ruleset, WorkingBeatmap workingBeatmap, bool isForCurrentRuleset)
            : base(ruleset)
        {
            Debug.Assert(workingBeatmap != null, "RulesetContainer initialized with a null beatmap.");

            WorkingBeatmap = workingBeatmap;
            IsForCurrentRuleset = isForCurrentRuleset;
            // ReSharper disable once PossibleNullReferenceException
            Mods = workingBeatmap.Mods.Value;

            RelativeSizeAxes = Axes.Both;

            BeatmapConverter<TObject> converter = CreateBeatmapConverter();
            BeatmapProcessor<TObject> processor = CreateBeatmapProcessor();

            // Check if the beatmap can be converted
            if (!converter.CanConvert(workingBeatmap.Beatmap))
                throw new BeatmapInvalidForRulesetException($"{nameof(Beatmap)} can not be converted for the current ruleset (converter: {converter}).");

            // Apply conversion adjustments before converting
            foreach (var mod in Mods.OfType<IApplicableToBeatmapConverter<TObject>>())
                mod.ApplyToBeatmapConverter(converter);

            // Convert the beatmap
            Beatmap = converter.Convert(workingBeatmap.Beatmap);

            // Apply difficulty adjustments from mods before using Difficulty.
            foreach (var mod in Mods.OfType<IApplicableToDifficulty>())
                mod.ApplyToDifficulty(Beatmap.BeatmapInfo.BaseDifficulty);

            // Post-process the beatmap
            processor.PostProcess(Beatmap);

            // Apply defaults
            foreach (var h in Beatmap.HitObjects)
                h.ApplyDefaults(Beatmap.ControlPointInfo, Beatmap.BeatmapInfo.BaseDifficulty);

            KeyBindingInputManager = CreateInputManager();
            KeyBindingInputManager.RelativeSizeAxes = Axes.Both;

            // Add mods, should always be the last thing applied to give full control to mods
            applyMods(Mods);
        }

        [BackgroundDependencyLoader]
        private void load()
        {
            KeyBindingInputManager.Add(content = new Container
            {
                RelativeSizeAxes = Axes.Both,
            });

            AddInternal(KeyBindingInputManager);
            KeyBindingInputManager.Add(Playfield);

            if (Cursor != null)
                KeyBindingInputManager.Add(Cursor);

            loadObjects();
        }

        /// <summary>
        /// Applies the active mods to this RulesetContainer.
        /// </summary>
        /// <param name="mods"></param>
        private void applyMods(IEnumerable<Mod> mods)
        {
            if (mods == null)
                return;

            foreach (var mod in mods.OfType<IApplicableToHitObject<TObject>>())
                foreach (var obj in Beatmap.HitObjects)
                    mod.ApplyToHitObject(obj);

            foreach (var mod in mods.OfType<IApplicableToRulesetContainer<TObject>>())
                mod.ApplyToRulesetContainer(this);
        }

        public override void SetReplay(Replay replay)
        {
            base.SetReplay(replay);

            if (ReplayInputManager?.ReplayInputHandler != null)
                ReplayInputManager.ReplayInputHandler.GamefieldToScreenSpace = Playfield.GamefieldToScreenSpace;
        }

        /// <summary>
        /// Creates and adds drawable representations of hit objects to the play field.
        /// </summary>
        private void loadObjects()
        {
            foreach (TObject h in Beatmap.HitObjects)
            {
                var drawableObject = GetVisualRepresentation(h);

                if (drawableObject == null)
                    continue;

                drawableObject.OnJudgement += (d, j) => OnJudgement?.Invoke(j);
                drawableObject.OnJudgementRemoved += (d, j) => OnJudgementRemoved?.Invoke(j);

                Playfield.Add(drawableObject);
            }

            Playfield.PostProcess();

            foreach (var mod in Mods.OfType<IApplicableToDrawableHitObjects>())
                mod.ApplyToDrawableHitObjects(Playfield.HitObjects.Objects);
        }

        protected override void Update()
        {
            base.Update();

            Playfield.Size = GetAspectAdjustedSize() * PlayfieldArea;
        }

        /// <summary>
        /// Creates a processor to perform post-processing operations
        /// on HitObjects in converted Beatmaps.
        /// </summary>
        /// <returns>The Beatmap processor.</returns>
        protected virtual BeatmapProcessor<TObject> CreateBeatmapProcessor() => new BeatmapProcessor<TObject>();

        /// <summary>
        /// Computes the size of the <see cref="Playfield"/> in relative coordinate space after aspect adjustments.
        /// </summary>
        /// <returns>The aspect-adjusted size.</returns>
        protected virtual Vector2 GetAspectAdjustedSize() => Vector2.One;

        /// <summary>
        /// The area of this <see cref="RulesetContainer"/> that is available for the <see cref="Playfield"/> to use.
        /// Must be specified in relative coordinate space to this <see cref="RulesetContainer"/>.
        /// This affects the final size of the <see cref="Playfield"/> but does not affect the <see cref="Playfield"/>'s scale.
        /// </summary>
        protected virtual Vector2 PlayfieldArea => new Vector2(0.75f); // A sane default

        /// <summary>
        /// Creates a converter to convert Beatmap to a specific mode.
        /// </summary>
        /// <returns>The Beatmap converter.</returns>
        protected abstract BeatmapConverter<TObject> CreateBeatmapConverter();

        /// <summary>
        /// Creates a DrawableHitObject from a HitObject.
        /// </summary>
        /// <param name="h">The HitObject to make drawable.</param>
        /// <returns>The DrawableHitObject.</returns>
        protected abstract DrawableHitObject<TObject> GetVisualRepresentation(TObject h);
    }

    /// <summary>
    /// A derivable RulesetContainer that manages the Playfield and HitObjects.
    /// </summary>
    /// <typeparam name="TPlayfield">The type of Playfield contained by this RulesetContainer.</typeparam>
    /// <typeparam name="TObject">The type of HitObject contained by this RulesetContainer.</typeparam>
    public abstract class RulesetContainer<TPlayfield, TObject> : RulesetContainer<TObject>
        where TObject : HitObject
        where TPlayfield : Playfield
    {
        /// <summary>
        /// The playfield.
        /// </summary>
        protected new TPlayfield Playfield => (TPlayfield)base.Playfield;

        /// <summary>
        /// Creates a hit renderer for a beatmap.
        /// </summary>
        /// <param name="ruleset">The ruleset being repesented.</param>
        /// <param name="beatmap">The beatmap to create the hit renderer for.</param>
        /// <param name="isForCurrentRuleset">Whether to assume the beatmap is for the current ruleset.</param>
        protected RulesetContainer(Ruleset ruleset, WorkingBeatmap beatmap, bool isForCurrentRuleset)
            : base(ruleset, beatmap, isForCurrentRuleset)
        {
        }
    }

    public class BeatmapInvalidForRulesetException : ArgumentException
    {
        public BeatmapInvalidForRulesetException(string text)
            : base(text)
        {
        }
    }
}
>>>>>>> 306f05b7
<|MERGE_RESOLUTION|>--- conflicted
+++ resolved
@@ -1,4 +1,3 @@
-<<<<<<< HEAD
 ﻿// Copyright (c) 2007-2018 ppy Pty Ltd <contact@ppy.sh>.
 // Licensed under the MIT Licence - https://raw.githubusercontent.com/ppy/osu/master/LICENCE
 
@@ -236,6 +235,7 @@
 
             WorkingBeatmap = workingBeatmap;
             IsForCurrentRuleset = isForCurrentRuleset;
+            // ReSharper disable once PossibleNullReferenceException
             Mods = workingBeatmap.Mods.Value;
 
             RelativeSizeAxes = Axes.Both;
@@ -301,7 +301,7 @@
             base.SetReplay(replay);
 
             if (ReplayInputManager?.ReplayInputHandler != null)
-                ReplayInputManager.ReplayInputHandler.ToScreenSpace = input => Playfield.ScaledContent.ToScreenSpace(input);
+                ReplayInputManager.ReplayInputHandler.GamefieldToScreenSpace = Playfield.GamefieldToScreenSpace;
         }
 
         /// <summary>
@@ -402,400 +402,4 @@
         {
         }
     }
-}
-=======
-﻿// Copyright (c) 2007-2018 ppy Pty Ltd <contact@ppy.sh>.
-// Licensed under the MIT Licence - https://raw.githubusercontent.com/ppy/osu/master/LICENCE
-
-using osu.Framework.Allocation;
-using osu.Framework.Graphics;
-using osu.Framework.Graphics.Containers;
-using osu.Game.Beatmaps;
-using osu.Game.Rulesets.Judgements;
-using osu.Game.Rulesets.Mods;
-using osu.Game.Rulesets.Objects;
-using osu.Game.Rulesets.Objects.Drawables;
-using System;
-using System.Collections.Generic;
-using System.Diagnostics;
-using System.Linq;
-using osu.Framework.Configuration;
-using osu.Framework.Graphics.Cursor;
-using osu.Framework.Input;
-using osu.Game.Configuration;
-using osu.Game.Input.Handlers;
-using osu.Game.Overlays;
-using osu.Game.Rulesets.Configuration;
-using osu.Game.Rulesets.Replays;
-using osu.Game.Rulesets.Scoring;
-using OpenTK;
-
-namespace osu.Game.Rulesets.UI
-{
-    /// <summary>
-    /// Base RulesetContainer. Doesn't hold objects.
-    /// <para>
-    /// Should not be derived - derive <see cref="RulesetContainer{TObject}"/> instead.
-    /// </para>
-    /// </summary>
-    public abstract class RulesetContainer : Container
-    {
-        /// <summary>
-        /// The selected variant.
-        /// </summary>
-        public virtual int Variant => 0;
-
-        /// <summary>
-        /// The input manager for this RulesetContainer.
-        /// </summary>
-        internal IHasReplayHandler ReplayInputManager => KeyBindingInputManager as IHasReplayHandler;
-
-        /// <summary>
-        /// The key conversion input manager for this RulesetContainer.
-        /// </summary>
-        public PassThroughInputManager KeyBindingInputManager;
-
-        /// <summary>
-        /// Whether a replay is currently loaded.
-        /// </summary>
-        public readonly BindableBool HasReplayLoaded = new BindableBool();
-
-        public abstract IEnumerable<HitObject> Objects { get; }
-
-        private readonly Lazy<Playfield> playfield;
-        /// <summary>
-        /// The playfield.
-        /// </summary>
-        public Playfield Playfield => playfield.Value;
-
-        /// <summary>
-        /// The cursor provided by this <see cref="RulesetContainer"/>. May be null if no cursor is provided.
-        /// </summary>
-        public readonly CursorContainer Cursor;
-
-        protected readonly Ruleset Ruleset;
-
-        private IRulesetConfigManager rulesetConfig;
-        private OnScreenDisplay onScreenDisplay;
-
-        private DependencyContainer dependencies;
-
-        protected override IReadOnlyDependencyContainer CreateLocalDependencies(IReadOnlyDependencyContainer parent)
-            => dependencies = new DependencyContainer(base.CreateLocalDependencies(parent));
-
-        /// <summary>
-        /// A visual representation of a <see cref="Rulesets.Ruleset"/>.
-        /// </summary>
-        /// <param name="ruleset">The ruleset being repesented.</param>
-        protected RulesetContainer(Ruleset ruleset)
-        {
-            Ruleset = ruleset;
-            playfield = new Lazy<Playfield>(CreatePlayfield);
-
-            Cursor = CreateCursor();
-        }
-
-        [BackgroundDependencyLoader(true)]
-        private void load(OnScreenDisplay onScreenDisplay, SettingsStore settings)
-        {
-            this.onScreenDisplay = onScreenDisplay;
-
-            rulesetConfig = CreateConfig(Ruleset, settings);
-
-            if (rulesetConfig != null)
-            {
-                dependencies.Cache(rulesetConfig);
-                onScreenDisplay?.BeginTracking(this, rulesetConfig);
-            }
-        }
-
-        public abstract ScoreProcessor CreateScoreProcessor();
-
-        /// <summary>
-        /// Creates a key conversion input manager. An exception will be thrown if a valid <see cref="RulesetInputManager{T}"/> is not returned.
-        /// </summary>
-        /// <returns>The input manager.</returns>
-        public abstract PassThroughInputManager CreateInputManager();
-
-        protected virtual ReplayInputHandler CreateReplayInputHandler(Replay replay) => null;
-
-        public Replay Replay { get; private set; }
-
-        /// <summary>
-        /// Sets a replay to be used, overriding local input.
-        /// </summary>
-        /// <param name="replay">The replay, null for local input.</param>
-        public virtual void SetReplay(Replay replay)
-        {
-            if (ReplayInputManager == null)
-                throw new InvalidOperationException($"A {nameof(KeyBindingInputManager)} which supports replay loading is not available");
-
-            Replay = replay;
-            ReplayInputManager.ReplayInputHandler = replay != null ? CreateReplayInputHandler(replay) : null;
-
-            HasReplayLoaded.Value = ReplayInputManager.ReplayInputHandler != null;
-        }
-
-
-        /// <summary>
-        /// Creates the cursor. May be null if the <see cref="RulesetContainer"/> doesn't provide a custom cursor.
-        /// </summary>
-        protected virtual CursorContainer CreateCursor() => null;
-
-        protected virtual IRulesetConfigManager CreateConfig(Ruleset ruleset, SettingsStore settings) => null;
-
-        /// <summary>
-        /// Creates a Playfield.
-        /// </summary>
-        /// <returns>The Playfield.</returns>
-        protected abstract Playfield CreatePlayfield();
-
-        protected override void Dispose(bool isDisposing)
-        {
-            base.Dispose(isDisposing);
-
-            if (rulesetConfig != null)
-            {
-                onScreenDisplay?.StopTracking(this, rulesetConfig);
-                rulesetConfig = null;
-            }
-        }
-    }
-
-    /// <summary>
-    /// RulesetContainer that applies conversion to Beatmaps. Does not contain a Playfield
-    /// and does not load drawable hit objects.
-    /// <para>
-    /// Should not be derived - derive <see cref="RulesetContainer{TObject}"/> instead.
-    /// </para>
-    /// </summary>
-    /// <typeparam name="TObject">The type of HitObject contained by this RulesetContainer.</typeparam>
-    public abstract class RulesetContainer<TObject> : RulesetContainer
-        where TObject : HitObject
-    {
-        public event Action<Judgement> OnJudgement;
-        public event Action<Judgement> OnJudgementRemoved;
-
-        /// <summary>
-        /// The Beatmap
-        /// </summary>
-        public Beatmap<TObject> Beatmap;
-
-        /// <summary>
-        /// All the converted hit objects contained by this hit renderer.
-        /// </summary>
-        public override IEnumerable<HitObject> Objects => Beatmap.HitObjects;
-
-        /// <summary>
-        /// The mods which are to be applied.
-        /// </summary>
-        protected IEnumerable<Mod> Mods;
-
-        /// <summary>
-        /// The <see cref="WorkingBeatmap"/> this <see cref="RulesetContainer{TObject}"/> was created with.
-        /// </summary>
-        protected readonly WorkingBeatmap WorkingBeatmap;
-
-        /// <summary>
-        /// Whether the specified beatmap is assumed to be specific to the current ruleset.
-        /// </summary>
-        public readonly bool IsForCurrentRuleset;
-
-        public override ScoreProcessor CreateScoreProcessor() => new ScoreProcessor<TObject>(this);
-
-        protected override Container<Drawable> Content => content;
-        private Container content;
-
-        /// <summary>
-        /// Whether to assume the beatmap passed into this <see cref="RulesetContainer{TObject}"/> is for the current ruleset.
-        /// Creates a hit renderer for a beatmap.
-        /// </summary>
-        /// <param name="ruleset">The ruleset being repesented.</param>
-        /// <param name="workingBeatmap">The beatmap to create the hit renderer for.</param>
-        /// <param name="isForCurrentRuleset">Whether to assume the beatmap is for the current ruleset.</param>
-        protected RulesetContainer(Ruleset ruleset, WorkingBeatmap workingBeatmap, bool isForCurrentRuleset)
-            : base(ruleset)
-        {
-            Debug.Assert(workingBeatmap != null, "RulesetContainer initialized with a null beatmap.");
-
-            WorkingBeatmap = workingBeatmap;
-            IsForCurrentRuleset = isForCurrentRuleset;
-            // ReSharper disable once PossibleNullReferenceException
-            Mods = workingBeatmap.Mods.Value;
-
-            RelativeSizeAxes = Axes.Both;
-
-            BeatmapConverter<TObject> converter = CreateBeatmapConverter();
-            BeatmapProcessor<TObject> processor = CreateBeatmapProcessor();
-
-            // Check if the beatmap can be converted
-            if (!converter.CanConvert(workingBeatmap.Beatmap))
-                throw new BeatmapInvalidForRulesetException($"{nameof(Beatmap)} can not be converted for the current ruleset (converter: {converter}).");
-
-            // Apply conversion adjustments before converting
-            foreach (var mod in Mods.OfType<IApplicableToBeatmapConverter<TObject>>())
-                mod.ApplyToBeatmapConverter(converter);
-
-            // Convert the beatmap
-            Beatmap = converter.Convert(workingBeatmap.Beatmap);
-
-            // Apply difficulty adjustments from mods before using Difficulty.
-            foreach (var mod in Mods.OfType<IApplicableToDifficulty>())
-                mod.ApplyToDifficulty(Beatmap.BeatmapInfo.BaseDifficulty);
-
-            // Post-process the beatmap
-            processor.PostProcess(Beatmap);
-
-            // Apply defaults
-            foreach (var h in Beatmap.HitObjects)
-                h.ApplyDefaults(Beatmap.ControlPointInfo, Beatmap.BeatmapInfo.BaseDifficulty);
-
-            KeyBindingInputManager = CreateInputManager();
-            KeyBindingInputManager.RelativeSizeAxes = Axes.Both;
-
-            // Add mods, should always be the last thing applied to give full control to mods
-            applyMods(Mods);
-        }
-
-        [BackgroundDependencyLoader]
-        private void load()
-        {
-            KeyBindingInputManager.Add(content = new Container
-            {
-                RelativeSizeAxes = Axes.Both,
-            });
-
-            AddInternal(KeyBindingInputManager);
-            KeyBindingInputManager.Add(Playfield);
-
-            if (Cursor != null)
-                KeyBindingInputManager.Add(Cursor);
-
-            loadObjects();
-        }
-
-        /// <summary>
-        /// Applies the active mods to this RulesetContainer.
-        /// </summary>
-        /// <param name="mods"></param>
-        private void applyMods(IEnumerable<Mod> mods)
-        {
-            if (mods == null)
-                return;
-
-            foreach (var mod in mods.OfType<IApplicableToHitObject<TObject>>())
-                foreach (var obj in Beatmap.HitObjects)
-                    mod.ApplyToHitObject(obj);
-
-            foreach (var mod in mods.OfType<IApplicableToRulesetContainer<TObject>>())
-                mod.ApplyToRulesetContainer(this);
-        }
-
-        public override void SetReplay(Replay replay)
-        {
-            base.SetReplay(replay);
-
-            if (ReplayInputManager?.ReplayInputHandler != null)
-                ReplayInputManager.ReplayInputHandler.GamefieldToScreenSpace = Playfield.GamefieldToScreenSpace;
-        }
-
-        /// <summary>
-        /// Creates and adds drawable representations of hit objects to the play field.
-        /// </summary>
-        private void loadObjects()
-        {
-            foreach (TObject h in Beatmap.HitObjects)
-            {
-                var drawableObject = GetVisualRepresentation(h);
-
-                if (drawableObject == null)
-                    continue;
-
-                drawableObject.OnJudgement += (d, j) => OnJudgement?.Invoke(j);
-                drawableObject.OnJudgementRemoved += (d, j) => OnJudgementRemoved?.Invoke(j);
-
-                Playfield.Add(drawableObject);
-            }
-
-            Playfield.PostProcess();
-
-            foreach (var mod in Mods.OfType<IApplicableToDrawableHitObjects>())
-                mod.ApplyToDrawableHitObjects(Playfield.HitObjects.Objects);
-        }
-
-        protected override void Update()
-        {
-            base.Update();
-
-            Playfield.Size = GetAspectAdjustedSize() * PlayfieldArea;
-        }
-
-        /// <summary>
-        /// Creates a processor to perform post-processing operations
-        /// on HitObjects in converted Beatmaps.
-        /// </summary>
-        /// <returns>The Beatmap processor.</returns>
-        protected virtual BeatmapProcessor<TObject> CreateBeatmapProcessor() => new BeatmapProcessor<TObject>();
-
-        /// <summary>
-        /// Computes the size of the <see cref="Playfield"/> in relative coordinate space after aspect adjustments.
-        /// </summary>
-        /// <returns>The aspect-adjusted size.</returns>
-        protected virtual Vector2 GetAspectAdjustedSize() => Vector2.One;
-
-        /// <summary>
-        /// The area of this <see cref="RulesetContainer"/> that is available for the <see cref="Playfield"/> to use.
-        /// Must be specified in relative coordinate space to this <see cref="RulesetContainer"/>.
-        /// This affects the final size of the <see cref="Playfield"/> but does not affect the <see cref="Playfield"/>'s scale.
-        /// </summary>
-        protected virtual Vector2 PlayfieldArea => new Vector2(0.75f); // A sane default
-
-        /// <summary>
-        /// Creates a converter to convert Beatmap to a specific mode.
-        /// </summary>
-        /// <returns>The Beatmap converter.</returns>
-        protected abstract BeatmapConverter<TObject> CreateBeatmapConverter();
-
-        /// <summary>
-        /// Creates a DrawableHitObject from a HitObject.
-        /// </summary>
-        /// <param name="h">The HitObject to make drawable.</param>
-        /// <returns>The DrawableHitObject.</returns>
-        protected abstract DrawableHitObject<TObject> GetVisualRepresentation(TObject h);
-    }
-
-    /// <summary>
-    /// A derivable RulesetContainer that manages the Playfield and HitObjects.
-    /// </summary>
-    /// <typeparam name="TPlayfield">The type of Playfield contained by this RulesetContainer.</typeparam>
-    /// <typeparam name="TObject">The type of HitObject contained by this RulesetContainer.</typeparam>
-    public abstract class RulesetContainer<TPlayfield, TObject> : RulesetContainer<TObject>
-        where TObject : HitObject
-        where TPlayfield : Playfield
-    {
-        /// <summary>
-        /// The playfield.
-        /// </summary>
-        protected new TPlayfield Playfield => (TPlayfield)base.Playfield;
-
-        /// <summary>
-        /// Creates a hit renderer for a beatmap.
-        /// </summary>
-        /// <param name="ruleset">The ruleset being repesented.</param>
-        /// <param name="beatmap">The beatmap to create the hit renderer for.</param>
-        /// <param name="isForCurrentRuleset">Whether to assume the beatmap is for the current ruleset.</param>
-        protected RulesetContainer(Ruleset ruleset, WorkingBeatmap beatmap, bool isForCurrentRuleset)
-            : base(ruleset, beatmap, isForCurrentRuleset)
-        {
-        }
-    }
-
-    public class BeatmapInvalidForRulesetException : ArgumentException
-    {
-        public BeatmapInvalidForRulesetException(string text)
-            : base(text)
-        {
-        }
-    }
-}
->>>>>>> 306f05b7
+}
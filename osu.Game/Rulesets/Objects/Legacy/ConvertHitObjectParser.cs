--- conflicted
+++ resolved
@@ -178,14 +178,10 @@
                     for (int i = 0; i < nodes; i++)
                         nodeSamples.Add(convertSoundType(nodeSoundTypes[i], nodeBankInfos[i]));
 
-<<<<<<< HEAD
-                    result = CreateSlider(pos, combo, comboOffset, points, length, curveType, repeatCount, nodeSamples);
+                    result = CreateSlider(pos, combo, comboOffset, points, length, pathType, repeatCount, nodeSamples);
 
                     // The samples are played when the slider ends, which is the last node
                     result.Samples = nodeSamples[nodeSamples.Count - 1];
-=======
-                    result = CreateSlider(pos, combo, comboOffset, points, length, pathType, repeatCount, nodeSamples);
->>>>>>> e600cbce
                 }
                 else if (type.HasFlag(ConvertHitObjectType.Spinner))
                 {
@@ -281,11 +277,7 @@
         /// <param name="repeatCount">The slider repeat count.</param>
         /// <param name="nodeSamples">The samples to be played when the slider nodes are hit. This includes the head and tail of the slider.</param>
         /// <returns>The hit object.</returns>
-<<<<<<< HEAD
-        protected abstract HitObject CreateSlider(Vector2 position, bool newCombo, int comboOffset, List<Vector2> controlPoints, double length, CurveType curveType, int repeatCount, List<List<SampleInfo>> nodeSamples);
-=======
-        protected abstract HitObject CreateSlider(Vector2 position, bool newCombo, int comboOffset, Vector2[] controlPoints, double length, PathType pathType, int repeatCount, List<List<SampleInfo>> repeatSamples);
->>>>>>> e600cbce
+        protected abstract HitObject CreateSlider(Vector2 position, bool newCombo, int comboOffset, Vector2[] controlPoints, double length, PathType pathType, int repeatCount, List<List<SampleInfo>> nodeSamples);
 
         /// <summary>
         /// Creates a legacy Spinner-type hit object.

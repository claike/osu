﻿<Project Sdk="Microsoft.NET.Sdk">
  <Import Project="..\osu.Game.props" />
  <PropertyGroup Label="Project">
    <TargetFramework>netstandard2.0</TargetFramework>
    <OutputType>Library</OutputType>
    <PlatformTarget>AnyCPU</PlatformTarget>
    <AllowUnsafeBlocks>true</AllowUnsafeBlocks>
    <WarningLevel>0</WarningLevel>
  </PropertyGroup>
  <ItemGroup Label="Service">
    <Service Include="{82a7f48d-3b50-4b1e-b82e-3ada8210c358}" />
  </ItemGroup>
  <ItemGroup Label="Package References">
    <PackageReference Include="Humanizer" Version="2.5.16" />
    <PackageReference Include="Microsoft.EntityFrameworkCore.Sqlite" Version="2.2.1" />
    <PackageReference Include="Microsoft.EntityFrameworkCore.Sqlite.Core" Version="2.2.1" />
    <PackageReference Include="Newtonsoft.Json" Version="12.0.1" />
    <PackageReference Include="ppy.osu.Framework" Version="2019.205.0" />
    <PackageReference Include="ppy.osu.Game.Resources" Version="2019.128.0" />
<<<<<<< HEAD
=======
    <PackageReference Include="ppy.osu.Framework" Version="2019.215.0" />
>>>>>>> bab29b94
    <PackageReference Include="SharpCompress" Version="0.22.0" />
    <PackageReference Include="NUnit" Version="3.11.0" />
    <PackageReference Include="SharpRaven" Version="2.4.0" />
    <PackageReference Include="System.ComponentModel.Annotations" Version="4.5.0" />
  </ItemGroup>
</Project><|MERGE_RESOLUTION|>--- conflicted
+++ resolved
@@ -15,12 +15,8 @@
     <PackageReference Include="Microsoft.EntityFrameworkCore.Sqlite" Version="2.2.1" />
     <PackageReference Include="Microsoft.EntityFrameworkCore.Sqlite.Core" Version="2.2.1" />
     <PackageReference Include="Newtonsoft.Json" Version="12.0.1" />
-    <PackageReference Include="ppy.osu.Framework" Version="2019.205.0" />
     <PackageReference Include="ppy.osu.Game.Resources" Version="2019.128.0" />
-<<<<<<< HEAD
-=======
     <PackageReference Include="ppy.osu.Framework" Version="2019.215.0" />
->>>>>>> bab29b94
     <PackageReference Include="SharpCompress" Version="0.22.0" />
     <PackageReference Include="NUnit" Version="3.11.0" />
     <PackageReference Include="SharpRaven" Version="2.4.0" />

﻿// Copyright (c) ppy Pty Ltd <contact@ppy.sh>. Licensed under the MIT Licence.
// See the LICENCE file in the repository root for full licence text.

using System;
using Newtonsoft.Json;
using osu.Game.Scoring;

namespace osu.Game.Users
{
    public class UserStatistics
    {
        [JsonProperty(@"level")]
        public LevelInfo Level;

        public struct LevelInfo
        {
            [JsonProperty(@"current")]
            public int Current;

            [JsonProperty(@"progress")]
            public int Progress;
        }

        [JsonProperty(@"pp")]
        public decimal? PP;

        [JsonProperty(@"pp_rank")] // the API sometimes only returns this value in condensed user responses
        private int rank
        {
            set => Ranks.Global = value;
        }

        [JsonProperty(@"rank")]
        public UserRanks Ranks;

        [JsonProperty(@"ranked_score")]
        public long RankedScore;

        [JsonProperty(@"hit_accuracy")]
        public decimal Accuracy;

        [JsonProperty(@"play_count")]
        public int PlayCount;

        [JsonProperty(@"play_time")]
        public int? PlayTime;

        [JsonProperty(@"total_score")]
        public long TotalScore;

        [JsonProperty(@"total_hits")]
        public int TotalHits;

        [JsonProperty(@"maximum_combo")]
        public int MaxCombo;

        [JsonProperty(@"replays_watched_by_others")]
        public int ReplaysWatched;

        [JsonProperty(@"grade_counts")]
        public Grades GradesCount;

        public struct Grades
        {
            [JsonProperty(@"ssh")]
            public int SSPlus;

            [JsonProperty(@"ss")]
            public int SS;

            [JsonProperty(@"sh")]
            public int SPlus;

            [JsonProperty(@"s")]
            public int S;

            [JsonProperty(@"a")]
            public int A;

<<<<<<< HEAD
            public int GetForScoreRank(ScoreRank rank)
            {
                switch (rank)
                {
                    case ScoreRank.XH: return SSPlus;
                    case ScoreRank.X: return SS;
                    case ScoreRank.SH: return SPlus;
                    case ScoreRank.S: return S;
                    case ScoreRank.A: return A;
                    default: throw new ArgumentException($"API does not return {rank.ToString()}");
=======
            public int this[ScoreRank rank]
            {
                get
                {
                    switch (rank)
                    {
                        case ScoreRank.XH:
                            return SSPlus;
                        case ScoreRank.X:
                            return SS;
                        case ScoreRank.SH:
                            return SPlus;
                        case ScoreRank.S:
                            return S;
                        case ScoreRank.A:
                            return A;
                        default:
                            throw new ArgumentException($"API does not return {rank.ToString()}");
                    }
>>>>>>> 22423f60
                }
            }
        }

        public struct UserRanks
        {
            [JsonProperty(@"global")]
            public int? Global;

            [JsonProperty(@"country")]
            public int? Country;
        }
    }
}<|MERGE_RESOLUTION|>--- conflicted
+++ resolved
@@ -77,18 +77,6 @@
             [JsonProperty(@"a")]
             public int A;
 
-<<<<<<< HEAD
-            public int GetForScoreRank(ScoreRank rank)
-            {
-                switch (rank)
-                {
-                    case ScoreRank.XH: return SSPlus;
-                    case ScoreRank.X: return SS;
-                    case ScoreRank.SH: return SPlus;
-                    case ScoreRank.S: return S;
-                    case ScoreRank.A: return A;
-                    default: throw new ArgumentException($"API does not return {rank.ToString()}");
-=======
             public int this[ScoreRank rank]
             {
                 get
@@ -108,7 +96,6 @@
                         default:
                             throw new ArgumentException($"API does not return {rank.ToString()}");
                     }
->>>>>>> 22423f60
                 }
             }
         }

--- conflicted
+++ resolved
@@ -26,11 +26,8 @@
 
         protected override IEnumerable<Drawable> EffectTargets => new[] { background };
 
-<<<<<<< HEAD
-=======
         private ChevronIcon leftIcon;
         private ChevronIcon rightIcon;
->>>>>>> 3fcab661
         private SpriteText text;
         private Box background;
         private FillFlowContainer textContainer;
@@ -64,17 +61,6 @@
                     Origin = Anchor.Centre,
                     AutoSizeAxes = Axes.Both,
                     Direction = FillDirection.Horizontal,
-<<<<<<< HEAD
-                    Spacing = new Vector2(7),
-                    Margin = new MarginPadding
-                    {
-                        Horizontal = 20,
-                        Vertical = 5,
-                    },
-                    Children = new Drawable[]
-                    {
-                        new ChevronIcon(),
-=======
                     Spacing = new Vector2(10),
                     Margin = new MarginPadding
                     {
@@ -88,7 +74,6 @@
                             Anchor = Anchor.Centre,
                             Origin = Anchor.Centre,
                         },
->>>>>>> 3fcab661
                         text = new OsuSpriteText
                         {
                             Anchor = Anchor.Centre,
@@ -96,15 +81,11 @@
                             Font = OsuFont.GetFont(size: 12, weight: FontWeight.SemiBold),
                             Text = "show more".ToUpper(),
                         },
-<<<<<<< HEAD
-                        new ChevronIcon()
-=======
                         rightIcon = new ChevronIcon
                         {
                             Anchor = Anchor.Centre,
                             Origin = Anchor.Centre,
                         }
->>>>>>> 3fcab661
                     }
                 }
             }
@@ -131,30 +112,16 @@
 
         public class ChevronIcon : SpriteIcon
         {
-<<<<<<< HEAD
-            public ChevronIcon()
-            {
-                Anchor = Anchor.Centre;
-                Origin = Anchor.Centre;
-                Size = new Vector2(8);
-=======
             [Resolved]
             private OverlayColourProvider colourProvider { get; set; }
 
             public ChevronIcon()
             {
                 Size = new Vector2(7.5f);
->>>>>>> 3fcab661
                 Icon = FontAwesome.Solid.ChevronDown;
             }
 
             [BackgroundDependencyLoader]
-<<<<<<< HEAD
-            private void load(OverlayColourProvider colourProvider)
-            {
-                Colour = colourProvider.Foreground1;
-            }
-=======
             private void load()
             {
                 Colour = colourProvider.Foreground1;
@@ -162,7 +129,6 @@
 
             public void SetHoveredState(bool hovered) =>
                 this.FadeColour(hovered ? colourProvider.Light1 : colourProvider.Foreground1, 200, Easing.OutQuint);
->>>>>>> 3fcab661
         }
     }
 }
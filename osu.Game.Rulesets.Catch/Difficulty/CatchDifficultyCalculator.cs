--- conflicted
+++ resolved
@@ -50,7 +50,6 @@
 
         protected override IEnumerable<DifficultyHitObject> CreateDifficultyHitObjects(IBeatmap beatmap, double clockRate)
         {
-<<<<<<< HEAD
             float halfCatchWidth;
 
             using (var catcher = new CatcherArea.Catcher(beatmap.BeatmapInfo.BaseDifficulty))
@@ -60,8 +59,6 @@
                 halfCatchWidth *= Math.Min(1.075f - (0.05f * beatmap.BeatmapInfo.BaseDifficulty.CircleSize), 0.8f);
             }
 
-=======
->>>>>>> d63cfdc0
             CatchHitObject lastObject = null;
 
             // In 2B beatmaps, it is possible that a normal Fruit is placed in the middle of a JuiceStream.

--- conflicted
+++ resolved
@@ -13,13 +13,8 @@
     [Description("Player instantiated with an autoplay mod.")]
     public class TestSceneAutoplay : TestSceneAllRulesetPlayers
     {
-<<<<<<< HEAD
-=======
         protected new TestPlayer Player => (TestPlayer)base.Player;
 
-        private ClockBackedTestWorkingBeatmap.TrackVirtualManual track;
-
->>>>>>> aafdfbca
         protected override Player CreatePlayer(Ruleset ruleset)
         {
             SelectedMods.Value = SelectedMods.Value.Concat(new[] { ruleset.GetAutoplayMod() }).ToArray();
@@ -28,24 +23,14 @@
 
         protected override void AddCheckSteps()
         {
-<<<<<<< HEAD
-            ScoreAccessiblePlayer scoreAccessiblePlayer = null;
-
-            AddUntilStep("player loaded", () => (scoreAccessiblePlayer = (ScoreAccessiblePlayer)Player) != null);
-            AddUntilStep("score above zero", () => scoreAccessiblePlayer.ScoreProcessor.TotalScore.Value > 0);
-            AddUntilStep("key counter counted keys", () => scoreAccessiblePlayer.HUDOverlay.KeyCounter.Children.Any(kc => kc.CountPresses > 2));
-            AddStep("seek to break time", () => scoreAccessiblePlayer.GameplayClockContainer.Seek(scoreAccessiblePlayer.BreakOverlay.Breaks.First().StartTime));
-            AddUntilStep("wait for seek to complete", () =>
-                scoreAccessiblePlayer.HUDOverlay.Progress.ReferenceClock.CurrentTime >= scoreAccessiblePlayer.BreakOverlay.Breaks.First().StartTime);
-            AddAssert("test keys not counting", () => !scoreAccessiblePlayer.HUDOverlay.KeyCounter.IsCounting);
-            AddStep("rewind", () => scoreAccessiblePlayer.GameplayClockContainer.Seek(-80000));
-            AddUntilStep("key counter reset", () => scoreAccessiblePlayer.HUDOverlay.KeyCounter.Children.All(kc => kc.CountPresses == 0));
-=======
             AddUntilStep("score above zero", () => Player.ScoreProcessor.TotalScore.Value > 0);
             AddUntilStep("key counter counted keys", () => Player.HUDOverlay.KeyCounter.Children.Any(kc => kc.CountPresses > 2));
-            AddStep("rewind", () => track.Seek(-10000));
+            AddStep("seek to break time", () => Player.GameplayClockContainer.Seek(Player.BreakOverlay.Breaks.First().StartTime));
+            AddUntilStep("wait for seek to complete", () =>
+                Player.HUDOverlay.Progress.ReferenceClock.CurrentTime >= Player.BreakOverlay.Breaks.First().StartTime);
+            AddAssert("test keys not counting", () => !Player.HUDOverlay.KeyCounter.IsCounting);
+            AddStep("rewind", () => Player.GameplayClockContainer.Seek(-80000));
             AddUntilStep("key counter reset", () => Player.HUDOverlay.KeyCounter.Children.All(kc => kc.CountPresses == 0));
->>>>>>> aafdfbca
         }
 
         protected override WorkingBeatmap CreateWorkingBeatmap(IBeatmap beatmap, Storyboard storyboard = null)
@@ -54,22 +39,5 @@
 
             return working;
         }
-<<<<<<< HEAD
-
-        private class ScoreAccessiblePlayer : TestPlayer
-        {
-            public new ScoreProcessor ScoreProcessor => base.ScoreProcessor;
-            public new HUDOverlay HUDOverlay => base.HUDOverlay;
-            public new BreakOverlay BreakOverlay => base.BreakOverlay;
-
-            public new GameplayClockContainer GameplayClockContainer => base.GameplayClockContainer;
-
-            public ScoreAccessiblePlayer()
-                : base(false, false)
-            {
-            }
-        }
-=======
->>>>>>> aafdfbca
     }
 }
--- conflicted
+++ resolved
@@ -8,11 +8,6 @@
 using osu.Game.Rulesets.Osu;
 using osu.Game.Rulesets.Osu.Objects;
 using osu.Game.Screens.Edit;
-<<<<<<< HEAD
-using osuTK.Input;
-=======
-using osu.Game.Screens.Edit.Compose.Components.Timeline;
->>>>>>> 97dcd546
 
 namespace osu.Game.Tests.Visual.Editor
 {
@@ -30,19 +25,7 @@
         {
             base.SetUpSteps();
 
-<<<<<<< HEAD
             AddStep("get beatmap", () => editorBeatmap = Editor.ChildrenOfType<EditorBeatmap>().Single());
-=======
-            AddStep("load editor", () =>
-            {
-                Beatmap.Value = CreateWorkingBeatmap(new OsuRuleset().RulesetInfo);
-                LoadScreen(editor = new TestEditor());
-            });
-
-            AddUntilStep("wait for editor to load", () => editor.ChildrenOfType<HitObjectComposer>().FirstOrDefault()?.IsLoaded == true
-                                                          && editor.ChildrenOfType<TimelineArea>().FirstOrDefault()?.IsLoaded == true);
-            AddStep("get beatmap", () => editorBeatmap = editor.ChildrenOfType<EditorBeatmap>().Single());
->>>>>>> 97dcd546
         }
 
         [Test]

﻿// Copyright (c) 2007-2018 ppy Pty Ltd <contact@ppy.sh>.
// Licensed under the MIT Licence - https://raw.githubusercontent.com/ppy/osu/master/LICENCE

using OpenTK;
using osu.Framework.Graphics;
using osu.Game.Rulesets.Objects.Drawables;
using osu.Game.Rulesets.Osu.Objects.Drawables.Pieces;
using System.Collections.Generic;
using System.Linq;
using osu.Framework.Graphics.Containers;
using osu.Game.Rulesets.Osu.Judgements;
using osu.Framework.Graphics.Primitives;
using osu.Game.Rulesets.Objects.Types;
using osu.Game.Rulesets.Scoring;

namespace osu.Game.Rulesets.Osu.Objects.Drawables
{
    public class DrawableSlider : DrawableOsuHitObject, IDrawableHitObjectWithProxiedApproach
    {
        private readonly Slider slider;

        public readonly DrawableHitCircle InitialCircle;

        private readonly List<Drawable> components = new List<Drawable>();

        private readonly Container<DrawableSliderTick> ticks;
        private readonly Container<DrawableRepeatPoint> repeatPoints;

        public readonly SliderBody Body;
        public readonly SliderBall Ball;

        public DrawableSlider(Slider s)
            : base(s)
        {
            slider = s;

            Children = new Drawable[]
            {
                Body = new SliderBody(s)
                {
                    AccentColour = AccentColour,
                    Position = s.StackedPosition,
                    PathWidth = s.Scale * 64,
                },
                ticks = new Container<DrawableSliderTick>(),
                repeatPoints = new Container<DrawableRepeatPoint>(),
                Ball = new SliderBall(s)
                {
                    Scale = new Vector2(s.Scale),
                    AccentColour = AccentColour,
                    AlwaysPresent = true,
                    Alpha = 0
                },
                InitialCircle = new DrawableHitCircle(new HitCircle
                {
                    StartTime = s.StartTime,
                    Position = s.StackedPosition,
                    IndexInCurrentCombo = s.IndexInCurrentCombo,
                    Scale = s.Scale,
                    ComboColour = s.ComboColour,
                    Samples = s.Samples,
                    SampleControlPoint = s.SampleControlPoint,
                    TimePreempt = s.TimePreempt,
                    TimeFadein = s.TimeFadein,
                    HitWindow300 = s.HitWindow300,
                    HitWindow100 = s.HitWindow100,
                    HitWindow50 = s.HitWindow50
                })
            };

            components.Add(Body);
            components.Add(Ball);

            AddNested(InitialCircle);

<<<<<<< HEAD
            foreach (var tick in s.NestedHitObjects.OfType<SliderTick>())
            {
                var repeatStartTime = s.StartTime + tick.RepeatIndex * s.RepeatDuration;
                var fadeInTime = repeatStartTime + (tick.StartTime - repeatStartTime) / 2 - (tick.RepeatIndex == 0 ? HitObject.TimeFadein : HitObject.TimeFadein / 2);
                var fadeOutTime = repeatStartTime + s.RepeatDuration;
=======
            var spanDuration = s.Curve.Distance / s.Velocity;
            foreach (var tick in s.NestedHitObjects.OfType<SliderTick>())
            {
                var spanStartTime = s.StartTime + tick.SpanIndex * spanDuration;
                var fadeInTime = spanStartTime + (tick.StartTime - spanStartTime) / 2 - (tick.SpanIndex == 0 ? HitObject.TimeFadein : HitObject.TimeFadein / 2);
                var fadeOutTime = spanStartTime + spanDuration;
>>>>>>> 098cfa71

                var drawableTick = new DrawableSliderTick(tick)
                {
                    FadeInTime = fadeInTime,
                    FadeOutTime = fadeOutTime,
                    Position = tick.Position,
                };

                ticks.Add(drawableTick);
                AddNested(drawableTick);
            }

            foreach (var repeatPoint in s.NestedHitObjects.OfType<RepeatPoint>())
            {
<<<<<<< HEAD
=======
                var repeatStartTime = s.StartTime + (repeatPoint.RepeatIndex + 1) * spanDuration;
                var fadeInTime = repeatStartTime + (repeatPoint.StartTime - repeatStartTime) / 2 - (repeatPoint.RepeatIndex == 0 ? HitObject.TimeFadein : HitObject.TimeFadein / 2);
                var fadeOutTime = repeatStartTime + spanDuration;

>>>>>>> 098cfa71
                var drawableRepeatPoint = new DrawableRepeatPoint(repeatPoint, this)
                {
                    Position = repeatPoint.Position
                };

                repeatPoints.Add(drawableRepeatPoint);
                components.Add(drawableRepeatPoint);
                AddNested(drawableRepeatPoint);
            }
        }

        private int currentSpan;
        public bool Tracking;

        protected override void Update()
        {
            base.Update();

            Tracking = Ball.Tracking;

            double progress = MathHelper.Clamp((Time.Current - slider.StartTime) / slider.Duration, 0, 1);

            int span = slider.SpanAt(progress);
            progress = slider.ProgressAt(progress);

            if (span > currentSpan)
                currentSpan = span;

            //todo: we probably want to reconsider this before adding scoring, but it looks and feels nice.
            if (!InitialCircle.Judgements.Any(j => j.IsHit))
                InitialCircle.Position = slider.Curve.PositionAt(progress);

            foreach (var c in components.OfType<ISliderProgress>()) c.UpdateProgress(progress, span);
            foreach (var c in components.OfType<ITrackSnaking>()) c.UpdateSnakingPosition(slider.Curve.PositionAt(Body.SnakedStart ?? 0), slider.Curve.PositionAt(Body.SnakedEnd ?? 0));
            foreach (var t in ticks.Children) t.Tracking = Ball.Tracking;
        }

        protected override void CheckForJudgements(bool userTriggered, double timeOffset)
        {
            if (!userTriggered && Time.Current >= slider.EndTime)
            {
                var judgementsCount = ticks.Children.Count + repeatPoints.Children.Count + 1;
                var judgementsHit = ticks.Children.Count(t => t.Judgements.Any(j => j.IsHit)) + repeatPoints.Children.Count(t => t.Judgements.Any(j => j.IsHit));
                if (InitialCircle.Judgements.Any(j => j.IsHit))
                    judgementsHit++;

                var hitFraction = (double)judgementsHit / judgementsCount;
                if (hitFraction == 1 && InitialCircle.Judgements.Any(j => j.Result == HitResult.Great))
                    AddJudgement(new OsuJudgement { Result = HitResult.Great });
                else if (hitFraction >= 0.5 && InitialCircle.Judgements.Any(j => j.Result >= HitResult.Good))
                    AddJudgement(new OsuJudgement { Result = HitResult.Good });
                else if (hitFraction > 0)
                    AddJudgement(new OsuJudgement { Result = HitResult.Meh });
                else
                    AddJudgement(new OsuJudgement { Result = HitResult.Miss });
            }
        }

        protected override void UpdateCurrentState(ArmedState state)
        {
            Ball.FadeIn();
            Ball.ScaleTo(HitObject.Scale);

            using (BeginDelayedSequence(slider.Duration, true))
            {
                const float fade_out_time = 450;

                // intentionally pile on an extra FadeOut to make it happen much faster.
                Ball.FadeOut(fade_out_time / 4, Easing.Out);

                switch (state)
                {
                    case ArmedState.Hit:
                        Ball.ScaleTo(HitObject.Scale * 1.4f, fade_out_time, Easing.Out);
                        break;
                }

                this.FadeOut(fade_out_time, Easing.OutQuint).Expire();
            }
        }

        public Drawable ProxiedLayer => InitialCircle.ApproachCircle;

        public override Vector2 SelectionPoint => ToScreenSpace(Body.Position);
        public override Quad SelectionQuad => Body.PathDrawQuad;
    }
}
<|MERGE_RESOLUTION|>--- conflicted
+++ resolved
@@ -1,197 +1,181 @@
-﻿// Copyright (c) 2007-2018 ppy Pty Ltd <contact@ppy.sh>.
-// Licensed under the MIT Licence - https://raw.githubusercontent.com/ppy/osu/master/LICENCE
-
-using OpenTK;
-using osu.Framework.Graphics;
-using osu.Game.Rulesets.Objects.Drawables;
-using osu.Game.Rulesets.Osu.Objects.Drawables.Pieces;
-using System.Collections.Generic;
-using System.Linq;
-using osu.Framework.Graphics.Containers;
-using osu.Game.Rulesets.Osu.Judgements;
-using osu.Framework.Graphics.Primitives;
-using osu.Game.Rulesets.Objects.Types;
-using osu.Game.Rulesets.Scoring;
-
-namespace osu.Game.Rulesets.Osu.Objects.Drawables
-{
-    public class DrawableSlider : DrawableOsuHitObject, IDrawableHitObjectWithProxiedApproach
-    {
-        private readonly Slider slider;
-
-        public readonly DrawableHitCircle InitialCircle;
-
-        private readonly List<Drawable> components = new List<Drawable>();
-
-        private readonly Container<DrawableSliderTick> ticks;
-        private readonly Container<DrawableRepeatPoint> repeatPoints;
-
-        public readonly SliderBody Body;
-        public readonly SliderBall Ball;
-
-        public DrawableSlider(Slider s)
-            : base(s)
-        {
-            slider = s;
-
-            Children = new Drawable[]
-            {
-                Body = new SliderBody(s)
-                {
-                    AccentColour = AccentColour,
-                    Position = s.StackedPosition,
-                    PathWidth = s.Scale * 64,
-                },
-                ticks = new Container<DrawableSliderTick>(),
-                repeatPoints = new Container<DrawableRepeatPoint>(),
-                Ball = new SliderBall(s)
-                {
-                    Scale = new Vector2(s.Scale),
-                    AccentColour = AccentColour,
-                    AlwaysPresent = true,
-                    Alpha = 0
-                },
-                InitialCircle = new DrawableHitCircle(new HitCircle
-                {
-                    StartTime = s.StartTime,
-                    Position = s.StackedPosition,
-                    IndexInCurrentCombo = s.IndexInCurrentCombo,
-                    Scale = s.Scale,
-                    ComboColour = s.ComboColour,
-                    Samples = s.Samples,
-                    SampleControlPoint = s.SampleControlPoint,
-                    TimePreempt = s.TimePreempt,
-                    TimeFadein = s.TimeFadein,
-                    HitWindow300 = s.HitWindow300,
-                    HitWindow100 = s.HitWindow100,
-                    HitWindow50 = s.HitWindow50
-                })
-            };
-
-            components.Add(Body);
-            components.Add(Ball);
-
-            AddNested(InitialCircle);
-
-<<<<<<< HEAD
-            foreach (var tick in s.NestedHitObjects.OfType<SliderTick>())
-            {
-                var repeatStartTime = s.StartTime + tick.RepeatIndex * s.RepeatDuration;
-                var fadeInTime = repeatStartTime + (tick.StartTime - repeatStartTime) / 2 - (tick.RepeatIndex == 0 ? HitObject.TimeFadein : HitObject.TimeFadein / 2);
-                var fadeOutTime = repeatStartTime + s.RepeatDuration;
-=======
-            var spanDuration = s.Curve.Distance / s.Velocity;
-            foreach (var tick in s.NestedHitObjects.OfType<SliderTick>())
-            {
-                var spanStartTime = s.StartTime + tick.SpanIndex * spanDuration;
-                var fadeInTime = spanStartTime + (tick.StartTime - spanStartTime) / 2 - (tick.SpanIndex == 0 ? HitObject.TimeFadein : HitObject.TimeFadein / 2);
-                var fadeOutTime = spanStartTime + spanDuration;
->>>>>>> 098cfa71
-
-                var drawableTick = new DrawableSliderTick(tick)
-                {
-                    FadeInTime = fadeInTime,
-                    FadeOutTime = fadeOutTime,
-                    Position = tick.Position,
-                };
-
-                ticks.Add(drawableTick);
-                AddNested(drawableTick);
-            }
-
-            foreach (var repeatPoint in s.NestedHitObjects.OfType<RepeatPoint>())
-            {
-<<<<<<< HEAD
-=======
-                var repeatStartTime = s.StartTime + (repeatPoint.RepeatIndex + 1) * spanDuration;
-                var fadeInTime = repeatStartTime + (repeatPoint.StartTime - repeatStartTime) / 2 - (repeatPoint.RepeatIndex == 0 ? HitObject.TimeFadein : HitObject.TimeFadein / 2);
-                var fadeOutTime = repeatStartTime + spanDuration;
-
->>>>>>> 098cfa71
-                var drawableRepeatPoint = new DrawableRepeatPoint(repeatPoint, this)
-                {
-                    Position = repeatPoint.Position
-                };
-
-                repeatPoints.Add(drawableRepeatPoint);
-                components.Add(drawableRepeatPoint);
-                AddNested(drawableRepeatPoint);
-            }
-        }
-
-        private int currentSpan;
-        public bool Tracking;
-
-        protected override void Update()
-        {
-            base.Update();
-
-            Tracking = Ball.Tracking;
-
-            double progress = MathHelper.Clamp((Time.Current - slider.StartTime) / slider.Duration, 0, 1);
-
-            int span = slider.SpanAt(progress);
-            progress = slider.ProgressAt(progress);
-
-            if (span > currentSpan)
-                currentSpan = span;
-
-            //todo: we probably want to reconsider this before adding scoring, but it looks and feels nice.
-            if (!InitialCircle.Judgements.Any(j => j.IsHit))
-                InitialCircle.Position = slider.Curve.PositionAt(progress);
-
-            foreach (var c in components.OfType<ISliderProgress>()) c.UpdateProgress(progress, span);
-            foreach (var c in components.OfType<ITrackSnaking>()) c.UpdateSnakingPosition(slider.Curve.PositionAt(Body.SnakedStart ?? 0), slider.Curve.PositionAt(Body.SnakedEnd ?? 0));
-            foreach (var t in ticks.Children) t.Tracking = Ball.Tracking;
-        }
-
-        protected override void CheckForJudgements(bool userTriggered, double timeOffset)
-        {
-            if (!userTriggered && Time.Current >= slider.EndTime)
-            {
-                var judgementsCount = ticks.Children.Count + repeatPoints.Children.Count + 1;
-                var judgementsHit = ticks.Children.Count(t => t.Judgements.Any(j => j.IsHit)) + repeatPoints.Children.Count(t => t.Judgements.Any(j => j.IsHit));
-                if (InitialCircle.Judgements.Any(j => j.IsHit))
-                    judgementsHit++;
-
-                var hitFraction = (double)judgementsHit / judgementsCount;
-                if (hitFraction == 1 && InitialCircle.Judgements.Any(j => j.Result == HitResult.Great))
-                    AddJudgement(new OsuJudgement { Result = HitResult.Great });
-                else if (hitFraction >= 0.5 && InitialCircle.Judgements.Any(j => j.Result >= HitResult.Good))
-                    AddJudgement(new OsuJudgement { Result = HitResult.Good });
-                else if (hitFraction > 0)
-                    AddJudgement(new OsuJudgement { Result = HitResult.Meh });
-                else
-                    AddJudgement(new OsuJudgement { Result = HitResult.Miss });
-            }
-        }
-
-        protected override void UpdateCurrentState(ArmedState state)
-        {
-            Ball.FadeIn();
-            Ball.ScaleTo(HitObject.Scale);
-
-            using (BeginDelayedSequence(slider.Duration, true))
-            {
-                const float fade_out_time = 450;
-
-                // intentionally pile on an extra FadeOut to make it happen much faster.
-                Ball.FadeOut(fade_out_time / 4, Easing.Out);
-
-                switch (state)
-                {
-                    case ArmedState.Hit:
-                        Ball.ScaleTo(HitObject.Scale * 1.4f, fade_out_time, Easing.Out);
-                        break;
-                }
-
-                this.FadeOut(fade_out_time, Easing.OutQuint).Expire();
-            }
-        }
-
-        public Drawable ProxiedLayer => InitialCircle.ApproachCircle;
-
-        public override Vector2 SelectionPoint => ToScreenSpace(Body.Position);
-        public override Quad SelectionQuad => Body.PathDrawQuad;
-    }
-}
+﻿// Copyright (c) 2007-2018 ppy Pty Ltd <contact@ppy.sh>.
+// Licensed under the MIT Licence - https://raw.githubusercontent.com/ppy/osu/master/LICENCE
+
+using OpenTK;
+using osu.Framework.Graphics;
+using osu.Game.Rulesets.Objects.Drawables;
+using osu.Game.Rulesets.Osu.Objects.Drawables.Pieces;
+using System.Collections.Generic;
+using System.Linq;
+using osu.Framework.Graphics.Containers;
+using osu.Game.Rulesets.Osu.Judgements;
+using osu.Framework.Graphics.Primitives;
+using osu.Game.Rulesets.Objects.Types;
+using osu.Game.Rulesets.Scoring;
+
+namespace osu.Game.Rulesets.Osu.Objects.Drawables
+{
+    public class DrawableSlider : DrawableOsuHitObject, IDrawableHitObjectWithProxiedApproach
+    {
+        private readonly Slider slider;
+
+        public readonly DrawableHitCircle InitialCircle;
+
+        private readonly List<Drawable> components = new List<Drawable>();
+
+        private readonly Container<DrawableSliderTick> ticks;
+        private readonly Container<DrawableRepeatPoint> repeatPoints;
+
+        public readonly SliderBody Body;
+        public readonly SliderBall Ball;
+
+        public DrawableSlider(Slider s)
+            : base(s)
+        {
+            slider = s;
+
+            Children = new Drawable[]
+            {
+                Body = new SliderBody(s)
+                {
+                    AccentColour = AccentColour,
+                    Position = s.StackedPosition,
+                    PathWidth = s.Scale * 64,
+                },
+                ticks = new Container<DrawableSliderTick>(),
+                repeatPoints = new Container<DrawableRepeatPoint>(),
+                Ball = new SliderBall(s)
+                {
+                    Scale = new Vector2(s.Scale),
+                    AccentColour = AccentColour,
+                    AlwaysPresent = true,
+                    Alpha = 0
+                },
+                InitialCircle = new DrawableHitCircle(new HitCircle
+                {
+                    StartTime = s.StartTime,
+                    Position = s.StackedPosition,
+                    IndexInCurrentCombo = s.IndexInCurrentCombo,
+                    Scale = s.Scale,
+                    ComboColour = s.ComboColour,
+                    Samples = s.Samples,
+                    SampleControlPoint = s.SampleControlPoint,
+                    TimePreempt = s.TimePreempt,
+                    TimeFadein = s.TimeFadein,
+                    HitWindow300 = s.HitWindow300,
+                    HitWindow100 = s.HitWindow100,
+                    HitWindow50 = s.HitWindow50
+                })
+            };
+
+            components.Add(Body);
+            components.Add(Ball);
+
+            AddNested(InitialCircle);
+
+            foreach (var tick in s.NestedHitObjects.OfType<SliderTick>())
+            {
+                var spanStartTime = s.StartTime + tick.SpanIndex * s.SpanDuration;
+                var fadeInTime = spanStartTime + (tick.StartTime - spanStartTime) / 2 - (tick.SpanIndex == 0 ? HitObject.TimeFadein : HitObject.TimeFadein / 2);
+                var fadeOutTime = spanStartTime + s.SpanDuration;
+
+                var drawableTick = new DrawableSliderTick(tick)
+                {
+                    FadeInTime = fadeInTime,
+                    FadeOutTime = fadeOutTime,
+                    Position = tick.Position,
+                };
+
+                ticks.Add(drawableTick);
+                AddNested(drawableTick);
+            }
+
+            foreach (var repeatPoint in s.NestedHitObjects.OfType<RepeatPoint>())
+            {
+                var drawableRepeatPoint = new DrawableRepeatPoint(repeatPoint, this)
+                {
+                    Position = repeatPoint.Position
+                };
+
+                repeatPoints.Add(drawableRepeatPoint);
+                components.Add(drawableRepeatPoint);
+                AddNested(drawableRepeatPoint);
+            }
+        }
+
+        private int currentSpan;
+        public bool Tracking;
+
+        protected override void Update()
+        {
+            base.Update();
+
+            Tracking = Ball.Tracking;
+
+            double progress = MathHelper.Clamp((Time.Current - slider.StartTime) / slider.Duration, 0, 1);
+
+            int span = slider.SpanAt(progress);
+            progress = slider.ProgressAt(progress);
+
+            if (span > currentSpan)
+                currentSpan = span;
+
+            //todo: we probably want to reconsider this before adding scoring, but it looks and feels nice.
+            if (!InitialCircle.Judgements.Any(j => j.IsHit))
+                InitialCircle.Position = slider.Curve.PositionAt(progress);
+
+            foreach (var c in components.OfType<ISliderProgress>()) c.UpdateProgress(progress, span);
+            foreach (var c in components.OfType<ITrackSnaking>()) c.UpdateSnakingPosition(slider.Curve.PositionAt(Body.SnakedStart ?? 0), slider.Curve.PositionAt(Body.SnakedEnd ?? 0));
+            foreach (var t in ticks.Children) t.Tracking = Ball.Tracking;
+        }
+
+        protected override void CheckForJudgements(bool userTriggered, double timeOffset)
+        {
+            if (!userTriggered && Time.Current >= slider.EndTime)
+            {
+                var judgementsCount = ticks.Children.Count + repeatPoints.Children.Count + 1;
+                var judgementsHit = ticks.Children.Count(t => t.Judgements.Any(j => j.IsHit)) + repeatPoints.Children.Count(t => t.Judgements.Any(j => j.IsHit));
+                if (InitialCircle.Judgements.Any(j => j.IsHit))
+                    judgementsHit++;
+
+                var hitFraction = (double)judgementsHit / judgementsCount;
+                if (hitFraction == 1 && InitialCircle.Judgements.Any(j => j.Result == HitResult.Great))
+                    AddJudgement(new OsuJudgement { Result = HitResult.Great });
+                else if (hitFraction >= 0.5 && InitialCircle.Judgements.Any(j => j.Result >= HitResult.Good))
+                    AddJudgement(new OsuJudgement { Result = HitResult.Good });
+                else if (hitFraction > 0)
+                    AddJudgement(new OsuJudgement { Result = HitResult.Meh });
+                else
+                    AddJudgement(new OsuJudgement { Result = HitResult.Miss });
+            }
+        }
+
+        protected override void UpdateCurrentState(ArmedState state)
+        {
+            Ball.FadeIn();
+            Ball.ScaleTo(HitObject.Scale);
+
+            using (BeginDelayedSequence(slider.Duration, true))
+            {
+                const float fade_out_time = 450;
+
+                // intentionally pile on an extra FadeOut to make it happen much faster.
+                Ball.FadeOut(fade_out_time / 4, Easing.Out);
+
+                switch (state)
+                {
+                    case ArmedState.Hit:
+                        Ball.ScaleTo(HitObject.Scale * 1.4f, fade_out_time, Easing.Out);
+                        break;
+                }
+
+                this.FadeOut(fade_out_time, Easing.OutQuint).Expire();
+            }
+        }
+
+        public Drawable ProxiedLayer => InitialCircle.ApproachCircle;
+
+        public override Vector2 SelectionPoint => ToScreenSpace(Body.Position);
+        public override Quad SelectionQuad => Body.PathDrawQuad;
+    }
+}
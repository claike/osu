﻿// Copyright (c) ppy Pty Ltd <contact@ppy.sh>. Licensed under the MIT Licence.
// See the LICENCE file in the repository root for full licence text.

using System;
using System.Diagnostics;
using osu.Framework.Allocation;
using osu.Framework.Bindables;
using osu.Framework.Graphics;
using osu.Framework.Graphics.Containers;
using osu.Framework.Input.Bindings;
using osu.Game.Rulesets.Objects.Drawables;
using osu.Game.Rulesets.Osu.Objects.Drawables.Pieces;
using osu.Game.Rulesets.Scoring;
using osuTK;
using osu.Game.Skinning;

namespace osu.Game.Rulesets.Osu.Objects.Drawables
{
    public class DrawableHitCircle : DrawableOsuHitObject, IDrawableHitObjectWithProxiedApproach
    {
        public ApproachCircle ApproachCircle;
<<<<<<< HEAD
        public readonly CirclePiece Circle;
        public readonly RingPiece Ring;
        public readonly FlashPiece Flash;
        public readonly ExplodePiece Explode;
        public readonly NumberPiece Number;
        public readonly GlowPiece Glow;
=======
>>>>>>> 096a007e

        private readonly IBindable<Vector2> positionBindable = new Bindable<Vector2>();
        private readonly IBindable<int> stackHeightBindable = new Bindable<int>();
        private readonly IBindable<float> scaleBindable = new Bindable<float>();

<<<<<<< HEAD
        public OsuAction? HitAction => Circle.HitAction;

        private readonly Container explodeContainer;
=======
        public OsuAction? HitAction => hitArea.HitAction;
>>>>>>> 096a007e

        private readonly Container scaleContainer;

        private readonly HitArea hitArea;

        private readonly SkinnableDrawable mainContent;

        public DrawableHitCircle(HitCircle h)
            : base(h)
        {
            Origin = Anchor.Centre;

            Position = HitObject.StackedPosition;

            InternalChildren = new Drawable[]
            {
                scaleContainer = new Container
                {
                    RelativeSizeAxes = Axes.Both,
                    Origin = Anchor.Centre,
                    Anchor = Anchor.Centre,
                    Children = new Drawable[]
                    {
                        hitArea = new HitArea
                        {
<<<<<<< HEAD
                            Glow = new GlowPiece(),
                            Circle = new CirclePiece
                            {
                                Hit = () =>
                                {
                                    if (AllJudged)
                                        return false;

                                    UpdateResult(true);
                                    return true;
                                },
                            },
                            Number = new NumberPiece
                            {
                                Text = (HitObject.IndexInCurrentCombo + 1).ToString(),
                            },
                            Ring = new RingPiece(),
                            Flash = new FlashPiece(),
                            Explode = new ExplodePiece(),
                            ApproachCircle = new ApproachCircle
                            {
                                Alpha = 0,
                                Scale = new Vector2(4),
                            }
                        }
                    }
                },
            };

            //may not be so correct
            Size = Circle.DrawSize;
=======
                            Hit = () =>
                            {
                                if (AllJudged)
                                    return false;

                                UpdateResult(true);
                                return true;
                            },
                        },
                        mainContent = new SkinnableDrawable(new OsuSkinComponent(OsuSkinComponents.HitCircle), _ => new MainCirclePiece(HitObject.IndexInCurrentCombo)),
                        ApproachCircle = new ApproachCircle
                        {
                            Alpha = 0,
                            Scale = new Vector2(4),
                        }
                    }
                },
            };

            Size = hitArea.DrawSize;
>>>>>>> 096a007e
        }

        [BackgroundDependencyLoader]
        private void load()
        {
            positionBindable.BindValueChanged(_ => Position = HitObject.StackedPosition);
            stackHeightBindable.BindValueChanged(_ => Position = HitObject.StackedPosition);
            scaleBindable.BindValueChanged(scale => scaleContainer.Scale = new Vector2(scale.NewValue), true);

            positionBindable.BindTo(HitObject.PositionBindable);
            stackHeightBindable.BindTo(HitObject.StackHeightBindable);
            scaleBindable.BindTo(HitObject.ScaleBindable);

            AccentColour.BindValueChanged(accent => ApproachCircle.Colour = accent.NewValue, true);
        }

        public override double LifetimeStart
        {
            get => base.LifetimeStart;
            set
            {
<<<<<<< HEAD
                base.AccentColour = value;
                Explode.Colour = AccentColour;
                Glow.Colour = AccentColour;
                Circle.Colour = AccentColour;
                ApproachCircle.Colour = AccentColour;
=======
                base.LifetimeStart = value;
                ApproachCircle.LifetimeStart = value;
            }
        }

        public override double LifetimeEnd
        {
            get => base.LifetimeEnd;
            set
            {
                base.LifetimeEnd = value;
                ApproachCircle.LifetimeEnd = value;
>>>>>>> 096a007e
            }
        }

        protected override void CheckForResult(bool userTriggered, double timeOffset)
        {
            Debug.Assert(HitObject.HitWindows != null);

            if (!userTriggered)
            {
                if (!HitObject.HitWindows.CanBeHit(timeOffset))
                    ApplyResult(r => r.Type = HitResult.Miss);

                return;
            }

            var result = HitObject.HitWindows.ResultFor(timeOffset);

            if (result == HitResult.None)
            {
                Shake(Math.Abs(timeOffset) - HitObject.HitWindows.WindowFor(HitResult.Miss));
                return;
            }

            ApplyResult(r => r.Type = result);
        }

        protected override void UpdateInitialTransforms()
        {
            base.UpdateInitialTransforms();

            mainContent.FadeInFromZero(HitObject.TimeFadeIn);

            ApproachCircle.FadeIn(Math.Min(HitObject.TimeFadeIn * 2, HitObject.TimePreempt));
            ApproachCircle.ScaleTo(1f, HitObject.TimePreempt);
            ApproachCircle.Expire(true);
        }

        protected override void UpdateStateTransforms(ArmedState state)
        {
<<<<<<< HEAD
            Glow.FadeOut(400);
=======
            base.UpdateStateTransforms(state);

            Debug.Assert(HitObject.HitWindows != null);
>>>>>>> 096a007e

            switch (state)
            {
                case ArmedState.Idle:
                    this.Delay(HitObject.TimePreempt).FadeOut(500);

                    Expire(true);

<<<<<<< HEAD
                    Circle.HitAction = null;

                    // override lifetime end as FadeIn may have been changed externally, causing out expiration to be too early.
                    LifetimeEnd = HitObject.StartTime + HitObject.HitWindows.HalfWindowFor(HitResult.Miss);
=======
                    hitArea.HitAction = null;
>>>>>>> 096a007e
                    break;

                case ArmedState.Miss:
                    ApproachCircle.FadeOut(50);
                    this.FadeOut(100);
                    break;

                case ArmedState.Hit:
                    ApproachCircle.FadeOut(50);

<<<<<<< HEAD
                    const double flash_in = 40;
                    Flash.FadeTo(0.8f, flash_in)
                         .Then()
                         .FadeOut(100);

                    Explode.FadeIn(flash_in);

                    using (BeginDelayedSequence(flash_in, true))
                    {
                        //after the flash, we can hide some elements that were behind it
                        Ring.FadeOut();
                        Circle.FadeOut();
                        Number.FadeOut();
=======
                    // todo: temporary / arbitrary
                    this.Delay(800).FadeOut();
                    break;
            }
        }

        public Drawable ProxiedLayer => ApproachCircle;

        private class HitArea : Drawable, IKeyBindingHandler<OsuAction>
        {
            // IsHovered is used
            public override bool HandlePositionalInput => true;
>>>>>>> 096a007e

            public Func<bool> Hit;

            public OsuAction? HitAction;

            public HitArea()
            {
                Size = new Vector2(OsuHitObject.OBJECT_RADIUS * 2);

                Anchor = Anchor.Centre;
                Origin = Anchor.Centre;
            }

            public bool OnPressed(OsuAction action)
            {
                switch (action)
                {
                    case OsuAction.LeftButton:
                    case OsuAction.RightButton:
                        if (IsHovered && (Hit?.Invoke() ?? false))
                        {
                            HitAction = action;
                            return true;
                        }

                        break;
                }

                return false;
            }

            public bool OnReleased(OsuAction action) => false;
        }
    }
}<|MERGE_RESOLUTION|>--- conflicted
+++ resolved
@@ -19,27 +19,12 @@
     public class DrawableHitCircle : DrawableOsuHitObject, IDrawableHitObjectWithProxiedApproach
     {
         public ApproachCircle ApproachCircle;
-<<<<<<< HEAD
-        public readonly CirclePiece Circle;
-        public readonly RingPiece Ring;
-        public readonly FlashPiece Flash;
-        public readonly ExplodePiece Explode;
-        public readonly NumberPiece Number;
-        public readonly GlowPiece Glow;
-=======
->>>>>>> 096a007e
 
         private readonly IBindable<Vector2> positionBindable = new Bindable<Vector2>();
         private readonly IBindable<int> stackHeightBindable = new Bindable<int>();
         private readonly IBindable<float> scaleBindable = new Bindable<float>();
 
-<<<<<<< HEAD
-        public OsuAction? HitAction => Circle.HitAction;
-
-        private readonly Container explodeContainer;
-=======
         public OsuAction? HitAction => hitArea.HitAction;
->>>>>>> 096a007e
 
         private readonly Container scaleContainer;
 
@@ -65,39 +50,6 @@
                     {
                         hitArea = new HitArea
                         {
-<<<<<<< HEAD
-                            Glow = new GlowPiece(),
-                            Circle = new CirclePiece
-                            {
-                                Hit = () =>
-                                {
-                                    if (AllJudged)
-                                        return false;
-
-                                    UpdateResult(true);
-                                    return true;
-                                },
-                            },
-                            Number = new NumberPiece
-                            {
-                                Text = (HitObject.IndexInCurrentCombo + 1).ToString(),
-                            },
-                            Ring = new RingPiece(),
-                            Flash = new FlashPiece(),
-                            Explode = new ExplodePiece(),
-                            ApproachCircle = new ApproachCircle
-                            {
-                                Alpha = 0,
-                                Scale = new Vector2(4),
-                            }
-                        }
-                    }
-                },
-            };
-
-            //may not be so correct
-            Size = Circle.DrawSize;
-=======
                             Hit = () =>
                             {
                                 if (AllJudged)
@@ -118,7 +70,6 @@
             };
 
             Size = hitArea.DrawSize;
->>>>>>> 096a007e
         }
 
         [BackgroundDependencyLoader]
@@ -140,13 +91,6 @@
             get => base.LifetimeStart;
             set
             {
-<<<<<<< HEAD
-                base.AccentColour = value;
-                Explode.Colour = AccentColour;
-                Glow.Colour = AccentColour;
-                Circle.Colour = AccentColour;
-                ApproachCircle.Colour = AccentColour;
-=======
                 base.LifetimeStart = value;
                 ApproachCircle.LifetimeStart = value;
             }
@@ -159,7 +103,6 @@
             {
                 base.LifetimeEnd = value;
                 ApproachCircle.LifetimeEnd = value;
->>>>>>> 096a007e
             }
         }
 
@@ -199,13 +142,9 @@
 
         protected override void UpdateStateTransforms(ArmedState state)
         {
-<<<<<<< HEAD
-            Glow.FadeOut(400);
-=======
             base.UpdateStateTransforms(state);
 
             Debug.Assert(HitObject.HitWindows != null);
->>>>>>> 096a007e
 
             switch (state)
             {
@@ -214,14 +153,7 @@
 
                     Expire(true);
 
-<<<<<<< HEAD
-                    Circle.HitAction = null;
-
-                    // override lifetime end as FadeIn may have been changed externally, causing out expiration to be too early.
-                    LifetimeEnd = HitObject.StartTime + HitObject.HitWindows.HalfWindowFor(HitResult.Miss);
-=======
                     hitArea.HitAction = null;
->>>>>>> 096a007e
                     break;
 
                 case ArmedState.Miss:
@@ -232,21 +164,6 @@
                 case ArmedState.Hit:
                     ApproachCircle.FadeOut(50);
 
-<<<<<<< HEAD
-                    const double flash_in = 40;
-                    Flash.FadeTo(0.8f, flash_in)
-                         .Then()
-                         .FadeOut(100);
-
-                    Explode.FadeIn(flash_in);
-
-                    using (BeginDelayedSequence(flash_in, true))
-                    {
-                        //after the flash, we can hide some elements that were behind it
-                        Ring.FadeOut();
-                        Circle.FadeOut();
-                        Number.FadeOut();
-=======
                     // todo: temporary / arbitrary
                     this.Delay(800).FadeOut();
                     break;
@@ -259,7 +176,6 @@
         {
             // IsHovered is used
             public override bool HandlePositionalInput => true;
->>>>>>> 096a007e
 
             public Func<bool> Hit;
 
